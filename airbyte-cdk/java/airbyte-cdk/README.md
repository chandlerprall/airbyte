--- conflicted
+++ resolved
@@ -174,13 +174,10 @@
 
 | Version    | Date       | Pull Request                                                | Subject                                                                                                                                                        |
 |:-----------|:-----------|:------------------------------------------------------------|:---------------------------------------------------------------------------------------------------------------------------------------------------------------|
-<<<<<<< HEAD
-| 0.43.5     | 2024-07-30 | [\#42550](https://github.com/airbytehq/airbyte/pull/42550)  | Fix error on reporting counts.                                                                                                                                 |
-=======
+| 0.44.1     | 2024-08-01 | [\#42550](https://github.com/airbytehq/airbyte/pull/42550)  | Fix error on reporting counts.                                                                                                                                 |
 | 0.44.0     | 2024-08-01 | [\#42405](https://github.com/airbytehq/airbyte/pull/42405)  | s3-destinations: Use async framework, adapt to support refreshes                                                                                               |
 | 0.43.6     | 2024-07-30 | [\#42540](https://github.com/airbytehq/airbyte/pull/42540)  | Fix generationId handling for destinations                                                                                                                     |
 | 0.43.6     | 2024-07-30 | [\#42514](https://github.com/airbytehq/airbyte/pull/42514)  | Add tests around generationId handling for destinations.                                                                                                       |
->>>>>>> 7e9fbc54
 | 0.43.4     | 2024-07-28 | [\#42839](https://github.com/airbytehq/airbyte/pull/42839)  | Fix error translation framework to not rethrow ConfigErrorException and TransientErrorException.                                                               |
 | 0.43.3     | 2024-07-22 | [\#42417](https://github.com/airbytehq/airbyte/pull/42417)  | Handle null exception message in ConnectorExceptionHandler.                                                                                                    |
 | 0.43.2     | 2024-07-22 | [\#42431](https://github.com/airbytehq/airbyte/pull/42431)  | Filter out debezium message change events                                                                                                                      |
