--- conflicted
+++ resolved
@@ -169,12 +169,8 @@
         return e
     }
 
-<<<<<<< HEAD
-    private fun checkErrorType(e: Throwable?, failureType: FailureType?): Boolean {
-=======
     @VisibleForTesting
     internal fun checkErrorType(e: Throwable?, failureType: FailureType?): Boolean {
->>>>>>> 12bbbbe1
         if (failureType == FailureType.CONFIG && e is ConfigErrorException) {
             return true
         }
