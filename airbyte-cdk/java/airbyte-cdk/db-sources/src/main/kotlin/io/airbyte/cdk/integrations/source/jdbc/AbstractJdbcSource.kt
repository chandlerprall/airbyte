/*
 * Copyright (c) 2023 Airbyte, Inc., all rights reserved.
 */
package io.airbyte.cdk.integrations.source.jdbc

import com.fasterxml.jackson.databind.JsonNode
import com.google.common.annotations.VisibleForTesting
import com.google.common.collect.ImmutableList
import com.google.common.collect.ImmutableMap
import com.google.common.collect.Sets
import datadog.trace.api.Trace
import edu.umd.cs.findbugs.annotations.SuppressFBWarnings
import io.airbyte.cdk.db.Database
import io.airbyte.cdk.db.JdbcCompatibleSourceOperations
import io.airbyte.cdk.db.SqlDatabase
import io.airbyte.cdk.db.factory.DataSourceFactory.close
import io.airbyte.cdk.db.factory.DataSourceFactory.create
import io.airbyte.cdk.db.jdbc.AirbyteRecordData
import io.airbyte.cdk.db.jdbc.JdbcConstants.INTERNAL_COLUMN_NAME
import io.airbyte.cdk.db.jdbc.JdbcConstants.INTERNAL_COLUMN_SIZE
import io.airbyte.cdk.db.jdbc.JdbcConstants.INTERNAL_COLUMN_TYPE
import io.airbyte.cdk.db.jdbc.JdbcConstants.INTERNAL_COLUMN_TYPE_NAME
import io.airbyte.cdk.db.jdbc.JdbcConstants.INTERNAL_DECIMAL_DIGITS
import io.airbyte.cdk.db.jdbc.JdbcConstants.INTERNAL_IS_NULLABLE
import io.airbyte.cdk.db.jdbc.JdbcConstants.INTERNAL_SCHEMA_NAME
import io.airbyte.cdk.db.jdbc.JdbcConstants.INTERNAL_TABLE_NAME
import io.airbyte.cdk.db.jdbc.JdbcConstants.JDBC_COLUMN_COLUMN_NAME
import io.airbyte.cdk.db.jdbc.JdbcConstants.JDBC_COLUMN_DATABASE_NAME
import io.airbyte.cdk.db.jdbc.JdbcConstants.JDBC_COLUMN_DATA_TYPE
import io.airbyte.cdk.db.jdbc.JdbcConstants.JDBC_COLUMN_SCHEMA_NAME
import io.airbyte.cdk.db.jdbc.JdbcConstants.JDBC_COLUMN_SIZE
import io.airbyte.cdk.db.jdbc.JdbcConstants.JDBC_COLUMN_TABLE_NAME
import io.airbyte.cdk.db.jdbc.JdbcConstants.JDBC_COLUMN_TYPE_NAME
import io.airbyte.cdk.db.jdbc.JdbcConstants.JDBC_DECIMAL_DIGITS
import io.airbyte.cdk.db.jdbc.JdbcConstants.JDBC_IS_NULLABLE
import io.airbyte.cdk.db.jdbc.JdbcConstants.KEY_SEQ
import io.airbyte.cdk.db.jdbc.JdbcDatabase
import io.airbyte.cdk.db.jdbc.JdbcUtils
import io.airbyte.cdk.db.jdbc.JdbcUtils.getFullyQualifiedTableName
import io.airbyte.cdk.db.jdbc.StreamingJdbcDatabase
import io.airbyte.cdk.db.jdbc.streaming.JdbcStreamingQueryConfig
import io.airbyte.cdk.integrations.base.Source
import io.airbyte.cdk.integrations.source.jdbc.dto.JdbcPrivilegeDto
import io.airbyte.cdk.integrations.source.relationaldb.AbstractDbSource
import io.airbyte.cdk.integrations.source.relationaldb.CursorInfo
import io.airbyte.cdk.integrations.source.relationaldb.InitialLoadHandler
import io.airbyte.cdk.integrations.source.relationaldb.RelationalDbQueryUtils
import io.airbyte.cdk.integrations.source.relationaldb.RelationalDbQueryUtils.enquoteIdentifier
import io.airbyte.cdk.integrations.source.relationaldb.TableInfo
import io.airbyte.cdk.integrations.source.relationaldb.state.StateManager
import io.airbyte.commons.functional.CheckedConsumer
import io.airbyte.commons.functional.CheckedFunction
import io.airbyte.commons.json.Jsons
import io.airbyte.commons.stream.AirbyteStreamUtils
import io.airbyte.commons.util.AutoCloseableIterator
import io.airbyte.commons.util.AutoCloseableIterators
import io.airbyte.protocol.models.CommonField
import io.airbyte.protocol.models.JsonSchemaType
import io.airbyte.protocol.models.v0.AirbyteMessage
import io.airbyte.protocol.models.v0.AirbyteStreamNameNamespacePair
import io.airbyte.protocol.models.v0.ConfiguredAirbyteCatalog
import io.airbyte.protocol.models.v0.ConfiguredAirbyteStream
import io.airbyte.protocol.models.v0.SyncMode
import java.sql.Connection
import java.sql.PreparedStatement
import java.sql.ResultSet
import java.sql.SQLException
import java.time.Instant
import java.util.*
import java.util.function.Consumer
import java.util.function.Function
import java.util.function.Predicate
import java.util.function.Supplier
import java.util.stream.Collectors
import javax.sql.DataSource
import org.apache.commons.lang3.tuple.ImmutablePair
import org.slf4j.Logger
import org.slf4j.LoggerFactory

/**
 * This class contains helper functions and boilerplate for implementing a source connector for a
 * relational DB source which can be accessed via JDBC driver. If you are implementing a connector
 * for a relational DB which has a JDBC driver, make an effort to use this class.
 */
// This is onoly here because spotbugs complains about aggregatePrimateKeys and I wasn't able to
// figure out what it's complaining about
@SuppressFBWarnings("NP_PARAMETER_MUST_BE_NONNULL_BUT_MARKED_AS_NULLABLE")
abstract class AbstractJdbcSource<Datatype>(
    driverClass: String,
<<<<<<< HEAD
    protected val streamingQueryConfigProvider: Supplier<JdbcStreamingQueryConfig>,
    sourceOperations: JdbcCompatibleSourceOperations<Datatype>,
    initialLoadHandler: InitialLoadHandler<Datatype>? = null
) : AbstractDbSource<Datatype, JdbcDatabase>(driverClass), Source {
    protected val sourceOperations: JdbcCompatibleSourceOperations<Datatype>
    protected val initialLoadHandler: InitialLoadHandler<Datatype>?
=======
    @JvmField val streamingQueryConfigProvider: Supplier<JdbcStreamingQueryConfig>,
    sourceOperations: JdbcCompatibleSourceOperations<Datatype>
) : AbstractDbSource<Datatype, JdbcDatabase>(driverClass), Source {
    @JvmField val sourceOperations: JdbcCompatibleSourceOperations<Datatype>
>>>>>>> 85df7763

    override var quoteString: String? = null
    @JvmField val dataSources: MutableCollection<DataSource> = ArrayList()

    init {
        this.sourceOperations = sourceOperations
        this.initialLoadHandler = initialLoadHandler
    }

    fun supportResumableFullRefresh(): Boolean {
        return false
    }

    override fun getFullRefreshStream(
        database: Database,
        airbyteStream: ConfiguredAirbyteStream,
        namespace: String,
        selectedDatabaseFields: List<String>,
        table: TableInfo<CommonField<DataType>>,
        emittedAt: Instant,
        syncMode: SyncMode,
        cursorField: Optional<String>
    ): AutoCloseableIterator<AirbyteMessage> {
        if (supportResumableFullRefresh()) {
            return initialLoadHandler?.getIteratorForStream(airbyteStream, table, Instant.now())
        }

        // Old non resumable refresh
        val queryStream =
            queryTableFullRefresh(
                database,
                selectedDatabaseFields,
                table.nameSpace,
                table.name,
                syncMode,
                cursorField
            )
        return getMessageIterator(queryStream, streamName, namespace, emittedAt.toEpochMilli())
    }

    override fun queryTableFullRefresh(
        database: JdbcDatabase,
        columnNames: List<String>,
        schemaName: String?,
        tableName: String,
        syncMode: SyncMode,
        cursorField: Optional<String>
    ): AutoCloseableIterator<AirbyteRecordData> {
        AbstractDbSource.LOGGER.info("Queueing query for table: {}", tableName)
        val airbyteStream = AirbyteStreamUtils.convertFromNameAndNamespace(tableName, schemaName)
        return AutoCloseableIterators.lazyIterator<AirbyteRecordData>(
            Supplier<AutoCloseableIterator<AirbyteRecordData>> {
                try {
                    val stream =
                        database.unsafeQuery(
                            { connection: Connection ->
                                AbstractDbSource.LOGGER.info(
                                    "Preparing query for table: {}",
                                    tableName
                                )
                                val fullTableName: String =
                                    RelationalDbQueryUtils.getFullyQualifiedTableNameWithQuoting(
                                        schemaName,
                                        tableName,
                                        quoteString!!
                                    )

                                val wrappedColumnNames =
                                    getWrappedColumnNames(
                                        database,
                                        connection,
                                        columnNames,
                                        schemaName,
                                        tableName
                                    )
                                val sql =
                                    java.lang.StringBuilder(
                                        String.format(
                                            "SELECT %s FROM %s",
                                            wrappedColumnNames,
                                            fullTableName
                                        )
                                    )
                                // if the connector emits intermediate states, the incremental query
                                // must be sorted by the cursor
                                // field
                                if (
                                    syncMode == SyncMode.INCREMENTAL && stateEmissionFrequency > 0
                                ) {
                                    val quotedCursorField: String =
                                        enquoteIdentifier(cursorField.get(), quoteString)
                                    sql.append(String.format(" ORDER BY %s ASC", quotedCursorField))
                                }

                                val preparedStatement = connection.prepareStatement(sql.toString())
                                AbstractDbSource.LOGGER.info(
                                    "Executing query for table {}: {}",
                                    tableName,
                                    preparedStatement
                                )
                                preparedStatement
                            },
                            sourceOperations::convertDatabaseRowToAirbyteRecordData
                        )
                    return@Supplier AutoCloseableIterators.fromStream<AirbyteRecordData>(
                        stream,
                        airbyteStream
                    )
                } catch (e: SQLException) {
                    throw java.lang.RuntimeException(e)
                }
            },
            airbyteStream
        )
    }

    /**
     * Configures a list of operations that can be used to check the connection to the source.
     *
     * @return list of consumers that run queries for the check command.
     */
    @Trace(operationName = AbstractDbSource.Companion.CHECK_TRACE_OPERATION_NAME)
    @Throws(Exception::class)
    override fun getCheckOperations(
        config: JsonNode?
    ): List<CheckedConsumer<JdbcDatabase, Exception>> {
        return ImmutableList.of(
            CheckedConsumer { database: JdbcDatabase ->
                LOGGER.info(
                    "Attempting to get metadata from the database to see if we can connect."
                )
                database.bufferedResultSetQuery(
                    CheckedFunction { connection: Connection -> connection.metaData.catalogs },
                    CheckedFunction { queryResult: ResultSet? ->
                        sourceOperations.rowToJson(queryResult!!)
                    }
                )
            }
        )
    }

    private fun getCatalog(database: SqlDatabase): String? {
        return (if (database.sourceConfig!!.has(JdbcUtils.DATABASE_KEY))
            database.sourceConfig!![JdbcUtils.DATABASE_KEY].asText()
        else null)
    }

    @Throws(Exception::class)
    override fun discoverInternal(
        database: JdbcDatabase,
        schema: String?
    ): List<TableInfo<CommonField<Datatype>>> {
        val internalSchemas: Set<String?> = HashSet(excludedInternalNameSpaces)
        LOGGER.info("Internal schemas to exclude: {}", internalSchemas)
        val tablesWithSelectGrantPrivilege =
            getPrivilegesTableForCurrentUser<JdbcPrivilegeDto>(database, schema)
        return database
            .bufferedResultSetQuery<JsonNode>( // retrieve column metadata from the database
                { connection: Connection ->
                    connection.metaData.getColumns(getCatalog(database), schema, null, null)
                }, // store essential column metadata to a Json object from the result set about
                // each column
                { resultSet: ResultSet -> this.getColumnMetadata(resultSet) }
            )
            .stream()
            .filter(
                excludeNotAccessibleTables(internalSchemas, tablesWithSelectGrantPrivilege)
            ) // group by schema and table name to handle the case where a table with the same name
            // exists in
            // multiple schemas.
            .collect(
                Collectors.groupingBy<JsonNode, ImmutablePair<String, String>>(
                    Function<JsonNode, ImmutablePair<String, String>> { t: JsonNode ->
                        ImmutablePair.of<String, String>(
                            t.get(INTERNAL_SCHEMA_NAME).asText(),
                            t.get(INTERNAL_TABLE_NAME).asText()
                        )
                    }
                )
            )
            .values
            .stream()
            .map<TableInfo<CommonField<Datatype>>> { fields: List<JsonNode> ->
                TableInfo<CommonField<Datatype>>(
                    nameSpace = fields[0].get(INTERNAL_SCHEMA_NAME).asText(),
                    name = fields[0].get(INTERNAL_TABLE_NAME).asText(),
                    fields =
                        fields
                            .stream() // read the column metadata Json object, and determine its
                            // type
                            .map { f: JsonNode ->
                                val datatype = sourceOperations.getDatabaseFieldType(f)
                                val jsonType = getAirbyteType(datatype)
                                LOGGER.debug(
                                    "Table {} column {} (type {}[{}], nullable {}) -> {}",
                                    fields[0].get(INTERNAL_TABLE_NAME).asText(),
                                    f.get(INTERNAL_COLUMN_NAME).asText(),
                                    f.get(INTERNAL_COLUMN_TYPE_NAME).asText(),
                                    f.get(INTERNAL_COLUMN_SIZE).asInt(),
                                    f.get(INTERNAL_IS_NULLABLE).asBoolean(),
                                    jsonType
                                )
                                object :
                                    CommonField<Datatype>(
                                        f.get(INTERNAL_COLUMN_NAME).asText(),
                                        datatype
                                    ) {}
                            }
                            .collect(Collectors.toList<CommonField<Datatype>>()),
                    cursorFields = extractCursorFields(fields)
                )
            }
            .collect(Collectors.toList<TableInfo<CommonField<Datatype>>>())
    }

    private fun extractCursorFields(fields: List<JsonNode>): List<String> {
        return fields
            .stream()
            .filter { field: JsonNode ->
                isCursorType(sourceOperations.getDatabaseFieldType(field))
            }
            .map<String>(
                Function<JsonNode, String> { field: JsonNode ->
                    field.get(INTERNAL_COLUMN_NAME).asText()
                }
            )
            .collect(Collectors.toList<String>())
    }

    protected fun excludeNotAccessibleTables(
        internalSchemas: Set<String?>,
        tablesWithSelectGrantPrivilege: Set<JdbcPrivilegeDto>?
    ): Predicate<JsonNode> {
        return Predicate<JsonNode> { jsonNode: JsonNode ->
            if (tablesWithSelectGrantPrivilege!!.isEmpty()) {
                return@Predicate isNotInternalSchema(jsonNode, internalSchemas)
            }
            (tablesWithSelectGrantPrivilege.stream().anyMatch { e: JdbcPrivilegeDto ->
                e.schemaName == jsonNode.get(INTERNAL_SCHEMA_NAME).asText()
            } &&
                tablesWithSelectGrantPrivilege.stream().anyMatch { e: JdbcPrivilegeDto ->
                    e.tableName == jsonNode.get(INTERNAL_TABLE_NAME).asText()
                } &&
                !internalSchemas.contains(jsonNode.get(INTERNAL_SCHEMA_NAME).asText()))
        }
    }

    // needs to override isNotInternalSchema for connectors that override
    // getPrivilegesTableForCurrentUser()
    protected open fun isNotInternalSchema(
        jsonNode: JsonNode,
        internalSchemas: Set<String?>
    ): Boolean {
        return !internalSchemas.contains(jsonNode.get(INTERNAL_SCHEMA_NAME).asText())
    }

    /**
     * @param resultSet Description of a column available in the table catalog.
     * @return Essential information about a column to determine which table it belongs to and its
     * type.
     */
    @Throws(SQLException::class)
    private fun getColumnMetadata(resultSet: ResultSet): JsonNode {
        val fieldMap =
            ImmutableMap.builder<
                    String, Any
                >() // we always want a namespace, if we cannot get a schema, use db name.
                .put(
                    INTERNAL_SCHEMA_NAME,
                    if (resultSet.getObject(JDBC_COLUMN_SCHEMA_NAME) != null)
                        resultSet.getString(JDBC_COLUMN_SCHEMA_NAME)
                    else resultSet.getObject(JDBC_COLUMN_DATABASE_NAME)
                )
                .put(INTERNAL_TABLE_NAME, resultSet.getString(JDBC_COLUMN_TABLE_NAME))
                .put(INTERNAL_COLUMN_NAME, resultSet.getString(JDBC_COLUMN_COLUMN_NAME))
                .put(INTERNAL_COLUMN_TYPE, resultSet.getString(JDBC_COLUMN_DATA_TYPE))
                .put(INTERNAL_COLUMN_TYPE_NAME, resultSet.getString(JDBC_COLUMN_TYPE_NAME))
                .put(INTERNAL_COLUMN_SIZE, resultSet.getInt(JDBC_COLUMN_SIZE))
                .put(INTERNAL_IS_NULLABLE, resultSet.getString(JDBC_IS_NULLABLE))
        if (resultSet.getString(JDBC_DECIMAL_DIGITS) != null) {
            fieldMap.put(INTERNAL_DECIMAL_DIGITS, resultSet.getString(JDBC_DECIMAL_DIGITS))
        }
        return Jsons.jsonNode(fieldMap.build())
    }

    @Throws(Exception::class)
    public override fun discoverInternal(
        database: JdbcDatabase
    ): List<TableInfo<CommonField<Datatype>>> {
        return discoverInternal(database, null)
    }

    public override fun getAirbyteType(columnType: Datatype): JsonSchemaType {
        return sourceOperations.getAirbyteType(columnType)
    }

    @VisibleForTesting
    @JvmRecord
    data class PrimaryKeyAttributesFromDb(
        val streamName: String,
        val primaryKey: String,
        val keySequence: Int
    )

    override fun discoverPrimaryKeys(
        database: JdbcDatabase,
        tableInfos: List<TableInfo<CommonField<Datatype>>>
    ): Map<String, MutableList<String>> {
        LOGGER.info(
            "Discover primary keys for tables: " +
                tableInfos
                    .stream()
                    .map { obj: TableInfo<CommonField<Datatype>> -> obj.name }
                    .collect(Collectors.toSet())
        )
        try {
            // Get all primary keys without specifying a table name
            val tablePrimaryKeys =
                aggregatePrimateKeys(
                    database.bufferedResultSetQuery<PrimaryKeyAttributesFromDb>(
                        { connection: Connection ->
                            connection.metaData.getPrimaryKeys(getCatalog(database), null, null)
                        },
                        { r: ResultSet ->
                            val schemaName: String =
                                if (r.getObject(JDBC_COLUMN_SCHEMA_NAME) != null)
                                    r.getString(JDBC_COLUMN_SCHEMA_NAME)
                                else r.getString(JDBC_COLUMN_DATABASE_NAME)
                            val streamName =
                                getFullyQualifiedTableName(
                                    schemaName,
                                    r.getString(JDBC_COLUMN_TABLE_NAME)
                                )
                            val primaryKey: String = r.getString(JDBC_COLUMN_COLUMN_NAME)
                            val keySeq: Int = r.getInt(KEY_SEQ)
                            PrimaryKeyAttributesFromDb(streamName, primaryKey, keySeq)
                        }
                    )
                )
            if (!tablePrimaryKeys.isEmpty()) {
                return tablePrimaryKeys
            }
        } catch (e: SQLException) {
            LOGGER.debug(
                String.format(
                    "Could not retrieve primary keys without a table name (%s), retrying",
                    e
                )
            )
        }
        // Get primary keys one table at a time
        return tableInfos
            .stream()
            .collect(
                Collectors.toMap<TableInfo<CommonField<Datatype>>, String, MutableList<String>>(
                    Function<TableInfo<CommonField<Datatype>>, String> {
                        tableInfo: TableInfo<CommonField<Datatype>> ->
                        getFullyQualifiedTableName(tableInfo.nameSpace, tableInfo.name)
                    },
                    Function<TableInfo<CommonField<Datatype>>, MutableList<String>> toMap@{
                        tableInfo: TableInfo<CommonField<Datatype>> ->
                        val streamName =
                            getFullyQualifiedTableName(tableInfo.nameSpace, tableInfo.name)
                        try {
                            val primaryKeys =
                                aggregatePrimateKeys(
                                    database.bufferedResultSetQuery<PrimaryKeyAttributesFromDb>(
                                        { connection: Connection ->
                                            connection.metaData.getPrimaryKeys(
                                                getCatalog(database),
                                                tableInfo.nameSpace,
                                                tableInfo.name
                                            )
                                        },
                                        { r: ResultSet ->
                                            PrimaryKeyAttributesFromDb(
                                                streamName,
                                                r.getString(JDBC_COLUMN_COLUMN_NAME),
                                                r.getInt(KEY_SEQ)
                                            )
                                        }
                                    )
                                )
                            return@toMap primaryKeys.getOrDefault(
                                streamName,
                                mutableListOf<String>()
                            )
                        } catch (e: SQLException) {
                            LOGGER.error(
                                String.format(
                                    "Could not retrieve primary keys for %s: %s",
                                    streamName,
                                    e
                                )
                            )
                            return@toMap mutableListOf<String>()
                        }
                    }
                )
            )
    }

    public override fun isCursorType(type: Datatype): Boolean {
        return sourceOperations.isCursorType(type)
    }

    override fun queryTableIncremental(
        database: JdbcDatabase,
        columnNames: List<String>,
        schemaName: String?,
        tableName: String,
        cursorInfo: CursorInfo,
        cursorFieldType: Datatype
    ): AutoCloseableIterator<AirbyteRecordData> {
        AbstractDbSource.LOGGER.info("Queueing query for table: {}", tableName)
        val airbyteStream = AirbyteStreamUtils.convertFromNameAndNamespace(tableName, schemaName)
        return AutoCloseableIterators.lazyIterator(
            {
                try {
                    val stream =
                        database.unsafeQuery(
                            { connection: Connection ->
                                AbstractDbSource.LOGGER.info(
                                    "Preparing query for table: {}",
                                    tableName
                                )
                                val fullTableName: String =
                                    RelationalDbQueryUtils.getFullyQualifiedTableNameWithQuoting(
                                        schemaName,
                                        tableName,
                                        quoteString!!
                                    )
                                val quotedCursorField: String =
                                    enquoteIdentifier(cursorInfo.cursorField, quoteString)
                                val operator: String
                                if (cursorInfo.cursorRecordCount <= 0L) {
                                    operator = ">"
                                } else {
                                    val actualRecordCount =
                                        getActualCursorRecordCount(
                                            connection,
                                            fullTableName,
                                            quotedCursorField,
                                            cursorFieldType,
                                            cursorInfo.cursor
                                        )
                                    AbstractDbSource.LOGGER.info(
                                        "Table {} cursor count: expected {}, actual {}",
                                        tableName,
                                        cursorInfo.cursorRecordCount,
                                        actualRecordCount
                                    )
                                    operator =
                                        if (actualRecordCount == cursorInfo.cursorRecordCount) {
                                            ">"
                                        } else {
                                            ">="
                                        }
                                }
                                val wrappedColumnNames =
                                    getWrappedColumnNames(
                                        database,
                                        connection,
                                        columnNames,
                                        schemaName,
                                        tableName
                                    )
                                val sql =
                                    StringBuilder(
                                        String.format(
                                            "SELECT %s FROM %s WHERE %s %s ?",
                                            wrappedColumnNames,
                                            fullTableName,
                                            quotedCursorField,
                                            operator
                                        )
                                    )
                                // if the connector emits intermediate states, the incremental query
                                // must be sorted by the cursor
                                // field
                                if (stateEmissionFrequency > 0) {
                                    sql.append(String.format(" ORDER BY %s ASC", quotedCursorField))
                                }
                                val preparedStatement = connection.prepareStatement(sql.toString())
                                AbstractDbSource.LOGGER.info(
                                    "Executing query for table {}: {}",
                                    tableName,
                                    preparedStatement
                                )
                                sourceOperations.setCursorField(
                                    preparedStatement,
                                    1,
                                    cursorFieldType,
                                    cursorInfo.cursor!!
                                )
                                preparedStatement
                            },
                            sourceOperations::convertDatabaseRowToAirbyteRecordData
                        )
                    return@lazyIterator AutoCloseableIterators.fromStream<AirbyteRecordData>(
                        stream,
                        airbyteStream
                    )
                } catch (e: SQLException) {
                    throw RuntimeException(e)
                }
            },
            airbyteStream
        )
    }

    protected fun getCountColumnName(): String {
        return "record_count"
    }

    /** Some databases need special column names in the query. */
    @Throws(SQLException::class)
    protected fun getWrappedColumnNames(
        database: JdbcDatabase?,
        connection: Connection?,
        columnNames: List<String>,
        schemaName: String?,
        tableName: String?
    ): String? {
        return RelationalDbQueryUtils.enquoteIdentifierList(columnNames, quoteString!!)
    }

    @Throws(SQLException::class)
    protected fun getActualCursorRecordCount(
        connection: Connection,
        fullTableName: String?,
        quotedCursorField: String?,
        cursorFieldType: Datatype,
        cursor: String?
    ): Long {
        val columnName = getCountColumnName()
        val cursorRecordStatement: PreparedStatement
        if (cursor == null) {
            val cursorRecordQuery =
                String.format(
                    "SELECT COUNT(*) AS %s FROM %s WHERE %s IS NULL",
                    columnName,
                    fullTableName,
                    quotedCursorField
                )
            cursorRecordStatement = connection.prepareStatement(cursorRecordQuery)
        } else {
            val cursorRecordQuery =
                String.format(
                    "SELECT COUNT(*) AS %s FROM %s WHERE %s = ?",
                    columnName,
                    fullTableName,
                    quotedCursorField
                )
            cursorRecordStatement = connection.prepareStatement(cursorRecordQuery)

            sourceOperations.setCursorField(cursorRecordStatement, 1, cursorFieldType, cursor)
        }
        val resultSet = cursorRecordStatement.executeQuery()
        return if (resultSet.next()) {
            resultSet.getLong(columnName)
        } else {
            0L
        }
    }

    @Throws(SQLException::class)
    public override fun createDatabase(sourceConfig: JsonNode): JdbcDatabase {
        return createDatabase(sourceConfig, JdbcDataSourceUtils.DEFAULT_JDBC_PARAMETERS_DELIMITER)
    }

    @Throws(SQLException::class)
    fun createDatabase(sourceConfig: JsonNode, delimiter: String): JdbcDatabase {
        val jdbcConfig = toDatabaseConfig(sourceConfig)
        val connectionProperties =
            JdbcDataSourceUtils.getConnectionProperties(sourceConfig, delimiter)
        // Create the data source
        val dataSource =
            create(
                if (jdbcConfig!!.has(JdbcUtils.USERNAME_KEY))
                    jdbcConfig[JdbcUtils.USERNAME_KEY].asText()
                else null,
                if (jdbcConfig.has(JdbcUtils.PASSWORD_KEY))
                    jdbcConfig[JdbcUtils.PASSWORD_KEY].asText()
                else null,
                driverClassName,
                jdbcConfig[JdbcUtils.JDBC_URL_KEY].asText(),
                connectionProperties,
                getConnectionTimeout(connectionProperties!!)
            )
        // Record the data source so that it can be closed.
        dataSources.add(dataSource)

        val database: JdbcDatabase =
            StreamingJdbcDatabase(dataSource, sourceOperations, streamingQueryConfigProvider)

        quoteString =
            (if (quoteString == null) database.metaData.identifierQuoteString else quoteString)
        database.sourceConfig = sourceConfig
        database.databaseConfig = jdbcConfig
        return database
    }

    /**
     * {@inheritDoc}
     *
     * @param database database instance
     * @param catalog schema of the incoming messages.
     * @throws SQLException
     */
    @Throws(SQLException::class)
    override fun logPreSyncDebugData(database: JdbcDatabase, catalog: ConfiguredAirbyteCatalog?) {
        LOGGER.info(
            "Data source product recognized as {}:{}",
            database.metaData.databaseProductName,
            database.metaData.databaseProductVersion
        )
    }

    override fun close() {
        dataSources.forEach(
            Consumer { d: DataSource? ->
                try {
                    close(d)
                } catch (e: Exception) {
                    LOGGER.warn("Unable to close data source.", e)
                }
            }
        )
        dataSources.clear()
    }

    protected fun identifyStreamsToSnapshot(
        catalog: ConfiguredAirbyteCatalog,
        stateManager: StateManager
    ): List<ConfiguredAirbyteStream> {
        val alreadySyncedStreams = stateManager.cdcStateManager.initialStreamsSynced
        if (
            alreadySyncedStreams!!.isEmpty() &&
                (stateManager.cdcStateManager.cdcState?.state == null)
        ) {
            return emptyList()
        }

        val allStreams = AirbyteStreamNameNamespacePair.fromConfiguredCatalog(catalog)

        val newlyAddedStreams: Set<AirbyteStreamNameNamespacePair> =
            HashSet(Sets.difference(allStreams, alreadySyncedStreams))

        return catalog.streams
            .stream()
            .filter { c: ConfiguredAirbyteStream -> c.syncMode == SyncMode.INCREMENTAL }
            .filter { stream: ConfiguredAirbyteStream ->
                newlyAddedStreams.contains(
                    AirbyteStreamNameNamespacePair.fromAirbyteStream(stream.stream)
                )
            }
            .map { `object`: ConfiguredAirbyteStream -> Jsons.clone(`object`) }
            .collect(Collectors.toList())
    }

    companion object {
        private val LOGGER: Logger = LoggerFactory.getLogger(AbstractJdbcSource::class.java)

        /**
         * Aggregate list of @param entries of StreamName and PrimaryKey and
         *
         * @return a map by StreamName to associated list of primary keys
         */
        @VisibleForTesting
        fun aggregatePrimateKeys(
            entries: List<PrimaryKeyAttributesFromDb>
        ): Map<String, MutableList<String>> {
            val result: MutableMap<String, MutableList<String>> = HashMap()
            entries
                .stream()
                .sorted(Comparator.comparingInt(PrimaryKeyAttributesFromDb::keySequence))
                .forEach { entry: PrimaryKeyAttributesFromDb ->
                    if (!result.containsKey(entry.streamName)) {
                        result[entry.streamName] = ArrayList()
                    }
                    result[entry.streamName]!!.add(entry.primaryKey)
                }
            return result
        }
    }
}<|MERGE_RESOLUTION|>--- conflicted
+++ resolved
@@ -87,20 +87,13 @@
 @SuppressFBWarnings("NP_PARAMETER_MUST_BE_NONNULL_BUT_MARKED_AS_NULLABLE")
 abstract class AbstractJdbcSource<Datatype>(
     driverClass: String,
-<<<<<<< HEAD
-    protected val streamingQueryConfigProvider: Supplier<JdbcStreamingQueryConfig>,
+    @JvmField val streamingQueryConfigProvider: Supplier<JdbcStreamingQueryConfig>,
     sourceOperations: JdbcCompatibleSourceOperations<Datatype>,
     initialLoadHandler: InitialLoadHandler<Datatype>? = null
 ) : AbstractDbSource<Datatype, JdbcDatabase>(driverClass), Source {
-    protected val sourceOperations: JdbcCompatibleSourceOperations<Datatype>
-    protected val initialLoadHandler: InitialLoadHandler<Datatype>?
-=======
-    @JvmField val streamingQueryConfigProvider: Supplier<JdbcStreamingQueryConfig>,
-    sourceOperations: JdbcCompatibleSourceOperations<Datatype>
-) : AbstractDbSource<Datatype, JdbcDatabase>(driverClass), Source {
     @JvmField val sourceOperations: JdbcCompatibleSourceOperations<Datatype>
->>>>>>> 85df7763
-
+    @JvmField val initialLoadHandler: InitialLoadHandler<Datatype>?
+    
     override var quoteString: String? = null
     @JvmField val dataSources: MutableCollection<DataSource> = ArrayList()
 
