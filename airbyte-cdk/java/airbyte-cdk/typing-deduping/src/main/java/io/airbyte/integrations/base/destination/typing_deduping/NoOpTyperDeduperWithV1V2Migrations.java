/*
 * Copyright (c) 2023 Airbyte, Inc., all rights reserved.
 */

package io.airbyte.integrations.base.destination.typing_deduping;

import static io.airbyte.cdk.integrations.base.IntegrationRunner.TYPE_AND_DEDUPE_THREAD_NAME;
import static io.airbyte.integrations.base.destination.typing_deduping.FutureUtils.getCountOfTypeAndDedupeThreads;
import static io.airbyte.integrations.base.destination.typing_deduping.FutureUtils.reduceExceptions;
import static io.airbyte.integrations.base.destination.typing_deduping.TyperDeduperUtilKt.prepareAllSchemas;

import io.airbyte.cdk.integrations.destination.StreamSyncSummary;
import io.airbyte.protocol.models.v0.StreamDescriptor;
import java.util.HashSet;
import java.util.Map;
import java.util.Optional;
import java.util.Set;
import java.util.concurrent.CompletableFuture;
import java.util.concurrent.ExecutorService;
import java.util.concurrent.Executors;
import java.util.concurrent.locks.Lock;
import kotlin.NotImplementedError;
import lombok.extern.slf4j.Slf4j;
import org.apache.commons.lang3.NotImplementedException;
import org.apache.commons.lang3.concurrent.BasicThreadFactory;

/**
 * This is a NoOp implementation which skips and Typing and Deduping operations and does not emit
 * the final tables. However, this implementation still performs V1->V2 migrations and V2
 * json->string migrations in the raw tables.
 */
@Slf4j
public class NoOpTyperDeduperWithV1V2Migrations implements TyperDeduper {

  private final DestinationV1V2Migrator v1V2Migrator;
  private final V2TableMigrator v2TableMigrator;
  private final ExecutorService executorService;
  private final ParsedCatalog parsedCatalog;
  private final SqlGenerator sqlGenerator;
  private final DestinationHandler destinationHandler;

  public NoOpTyperDeduperWithV1V2Migrations(final SqlGenerator sqlGenerator,
                                            final DestinationHandler destinationHandler,
                                            final ParsedCatalog parsedCatalog,
<<<<<<< HEAD
                                            final DestinationV1V2Migrator<DialectTableDefinition> v1V2Migrator,
=======
                                            final DestinationV1V2Migrator v1V2Migrator,
>>>>>>> ad227e56
                                            final V2TableMigrator v2TableMigrator) {
    this.sqlGenerator = sqlGenerator;
    this.destinationHandler = destinationHandler;
    this.parsedCatalog = parsedCatalog;
    this.v1V2Migrator = v1V2Migrator;
    this.v2TableMigrator = v2TableMigrator;
    this.executorService = Executors.newFixedThreadPool(getCountOfTypeAndDedupeThreads(),
        new BasicThreadFactory.Builder().namingPattern(TYPE_AND_DEDUPE_THREAD_NAME).build());
  }

  @Override
  public void prepareTables() throws Exception {
    try {
      log.info("Ensuring schemas exist for prepareTables with V1V2 migrations");
      prepareAllSchemas(parsedCatalog, sqlGenerator, destinationHandler);
      final Set<CompletableFuture<Optional<Exception>>> prepareTablesTasks = new HashSet<>();
      for (final StreamConfig stream : parsedCatalog.streams()) {
        prepareTablesTasks.add(CompletableFuture.supplyAsync(() -> {
          // Migrate the Raw Tables if this is the first v2 sync after a v1 sync
          try {
            log.info("Migrating V1->V2 for stream {}", stream.id());
            v1V2Migrator.migrateIfNecessary(sqlGenerator, destinationHandler, stream);
            log.info("Migrating V2 legacy for stream {}", stream.id());
            v2TableMigrator.migrateIfNecessary(stream);
            return Optional.empty();
          } catch (final Exception e) {
            return Optional.of(e);
          }
        }, executorService));
      }
      CompletableFuture.allOf(prepareTablesTasks.toArray(CompletableFuture[]::new)).join();
      reduceExceptions(prepareTablesTasks, "The following exceptions were thrown attempting to prepare tables:\n");
    } catch (NotImplementedError | NotImplementedException e) {
      log.warn(
          "Could not prepare schemas or tables because this is not implemented for this destination, this should not be required for this destination to succeed");
    }
  }

  @Override
  public void typeAndDedupe(final String originalNamespace, final String originalName, final boolean mustRun) {
    log.info("Skipping TypeAndDedupe");
  }

  @Override
  public Lock getRawTableInsertLock(final String originalNamespace, final String originalName) {
    return new NoOpRawTableTDLock();
  }

  @Override
  public void typeAndDedupe(final Map<StreamDescriptor, StreamSyncSummary> streamSyncSummaries) {
    log.info("Skipping TypeAndDedupe final");
  }

  @Override
  public void commitFinalTables() {
    log.info("Skipping commitFinalTables final");
  }

  @Override
  public void cleanup() {
    log.info("Cleaning Up type-and-dedupe thread pool");
    this.executorService.shutdown();
  }

}<|MERGE_RESOLUTION|>--- conflicted
+++ resolved
@@ -42,11 +42,7 @@
   public NoOpTyperDeduperWithV1V2Migrations(final SqlGenerator sqlGenerator,
                                             final DestinationHandler destinationHandler,
                                             final ParsedCatalog parsedCatalog,
-<<<<<<< HEAD
-                                            final DestinationV1V2Migrator<DialectTableDefinition> v1V2Migrator,
-=======
                                             final DestinationV1V2Migrator v1V2Migrator,
->>>>>>> ad227e56
                                             final V2TableMigrator v2TableMigrator) {
     this.sqlGenerator = sqlGenerator;
     this.destinationHandler = destinationHandler;
