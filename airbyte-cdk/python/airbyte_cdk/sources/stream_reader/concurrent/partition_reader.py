#
# Copyright (c) 2023 Airbyte, Inc., all rights reserved.
#
<<<<<<< HEAD
=======

import threading
>>>>>>> 177f5696
from queue import Queue
from typing import Optional

from airbyte_cdk.models import SyncMode
from airbyte_cdk.sources.stream_reader.concurrent.record import Record
from airbyte_cdk.sources.stream_reader.concurrent.stream_partition import StreamPartition

_SENTINEL = None


class PartitionReader:
    def __init__(self, name: str, output_queue: Queue[Optional[Record]]):
        self._name = name
        self._output_queue = output_queue
        self._queue_consumer_futures = []

    def process_partition(self, partition: StreamPartition) -> None:
        print(f"{self._name} is processing partition={partition}")
        for record in partition.stream.read_records(
            stream_slice=partition.slice, sync_mode=SyncMode.full_refresh, cursor_field=partition.cursor_field
        ):
            record = Record(record, partition)
            self._output_queue.put(record)

    def get_next_record(self) -> Optional[Record]:
        if self._output_queue.qsize() > 0:
            return self._output_queue.get()
        else:
            return None

    def there_are_records_ready(self) -> bool:
        return self._output_queue.qsize() > 0

    def is_done(self) -> bool:
        done = self._output_queue.qsize() == 0 and self._futures_are_done(self._queue_consumer_futures)
        return done

    def process_partition_async(self, partition, executor):
        record_generation_future = executor.submit(PartitionReader.process_partition, self, partition)
        self._queue_consumer_futures.append(record_generation_future)

    def _futures_are_done(self, queue_consumer_futures):
        return all(future.done() for future in queue_consumer_futures)<|MERGE_RESOLUTION|>--- conflicted
+++ resolved
@@ -1,11 +1,7 @@
 #
 # Copyright (c) 2023 Airbyte, Inc., all rights reserved.
 #
-<<<<<<< HEAD
-=======
 
-import threading
->>>>>>> 177f5696
 from queue import Queue
 from typing import Optional
 
