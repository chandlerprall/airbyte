--- conflicted
+++ resolved
@@ -4,11 +4,7 @@
 
 [tool.poetry]
 name = "airbyte-cdk"
-<<<<<<< HEAD
 version = "0.82.0"
-=======
-version = "0.81.6"
->>>>>>> afda83a3
 description = "A framework for writing Airbyte Connectors."
 authors = ["Airbyte <contact@airbyte.io>"]
 license = "MIT"
