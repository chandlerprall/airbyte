--- conflicted
+++ resolved
@@ -32,11 +32,7 @@
             expected_spec: Optional[Mapping[str, Any]],
             expected_check_status: Optional[str],
             expected_catalog: Optional[Mapping[str, Any]],
-<<<<<<< HEAD
-            expected_logs: List[Mapping[str, Any]],
-=======
             expected_logs: Optional[Mapping[str, Mapping[str, Any]]],
->>>>>>> 0d185a2b
             expected_records: List[Mapping[str, Any]],
             availability_strategy: Optional[AvailabilityStrategy],
             discovery_policy: Optional[AbstractDiscoveryPolicy],
@@ -47,12 +43,8 @@
             expected_discover_error: Tuple[Optional[Type[Exception]], Optional[str]],
             expected_read_error: Tuple[Optional[Type[Exception]], Optional[str]],
             incremental_scenario_config: Optional[IncrementalScenarioConfig],
-<<<<<<< HEAD
-            file_write_options: Mapping[str, Any]
-=======
             file_write_options: Mapping[str, Any],
             max_history_size: int,
->>>>>>> 0d185a2b
     ):
         self.name = name
         self.config = config
@@ -116,16 +108,10 @@
         self._config: Mapping[str, Any] = {}
         self._files: Mapping[str, Any] = {}
         self._file_type: Optional[str] = None
-<<<<<<< HEAD
-        self._expected_check_status: Optional[str] = None
-        self._expected_catalog: Mapping[str, Any] = {}
-        self._expected_logs: List[Mapping[str, Any]] = []
-=======
         self._expected_spec: Optional[Mapping[str, Any]] = None
         self._expected_check_status: Optional[str] = None
         self._expected_catalog: Mapping[str, Any] = {}
         self._expected_logs: Optional[Mapping[str, Any]] = None
->>>>>>> 0d185a2b
         self._expected_records: List[Mapping[str, Any]] = []
         self._availability_strategy: Optional[AvailabilityStrategy] = None
         self._discovery_policy: AbstractDiscoveryPolicy = DefaultDiscoveryPolicy()
@@ -137,10 +123,7 @@
         self._expected_read_error: Tuple[Optional[Type[Exception]], Optional[str]] = None, None
         self._incremental_scenario_config: Optional[IncrementalScenarioConfig] = None
         self._file_write_options: Mapping[str, Any] = {}
-<<<<<<< HEAD
-=======
         self._max_history_size = DEFAULT_MAX_HISTORY_SIZE
->>>>>>> 0d185a2b
 
     def set_name(self, name: str) -> "TestScenarioBuilder":
         self._name = name
@@ -158,13 +141,10 @@
         self._file_type = file_type
         return self
 
-<<<<<<< HEAD
-=======
     def set_expected_spec(self, expected_spec: Mapping[str, Any]) -> "TestScenarioBuilder":
         self._expected_spec = expected_spec
         return self
 
->>>>>>> 0d185a2b
     def set_expected_check_status(self, expected_check_status: str) -> "TestScenarioBuilder":
         self._expected_check_status = expected_check_status
         return self
@@ -173,11 +153,7 @@
         self._expected_catalog = expected_catalog
         return self
 
-<<<<<<< HEAD
-    def set_expected_logs(self, expected_logs: List[Mapping[str, Any]]) -> "TestScenarioBuilder":
-=======
     def set_expected_logs(self, expected_logs: Mapping[str, List[Mapping[str, Any]]]) -> "TestScenarioBuilder":
->>>>>>> 0d185a2b
         self._expected_logs = expected_logs
         return self
 
@@ -205,13 +181,10 @@
         self._stream_reader = stream_reader
         return self
 
-<<<<<<< HEAD
-=======
     def set_max_history_size(self, max_history_size: int) -> "TestScenarioBuilder":
         self._max_history_size = max_history_size
         return self
 
->>>>>>> 0d185a2b
     def set_incremental_scenario_config(self, incremental_scenario_config: IncrementalScenarioConfig) -> "TestScenarioBuilder":
         self._incremental_scenario_config = incremental_scenario_config
         return self
