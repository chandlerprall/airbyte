--- conflicted
+++ resolved
@@ -3,10 +3,7 @@
 #
 
 import json
-<<<<<<< HEAD
-=======
 import math
->>>>>>> 40e62fbc
 from pathlib import Path, PosixPath
 from typing import Any, Dict, List, Mapping, Optional, Union
 
@@ -60,14 +57,11 @@
     single_csv_input_state_is_later_scenario,
     single_csv_no_input_state_scenario,
 )
-<<<<<<< HEAD
-=======
 from unit_tests.sources.file_based.scenarios.parquet_scenarios import (
     multi_parquet_scenario,
     parquet_various_types_scenario,
     single_parquet_scenario,
 )
->>>>>>> 40e62fbc
 from unit_tests.sources.file_based.scenarios.scenario_builder import TestScenario
 from unit_tests.sources.file_based.scenarios.validation_policy_scenarios import (
     emit_record_scenario_multi_stream,
