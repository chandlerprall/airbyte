#
# Copyright (c) 2023 Airbyte, Inc., all rights reserved.
#

import unittest
from unittest.mock import Mock, call

from airbyte_cdk.models import AirbyteStream, SyncMode
from airbyte_cdk.sources.streams.concurrent.availability_strategy import STREAM_AVAILABLE
from airbyte_cdk.sources.streams.concurrent.partitions.partition import Partition
from airbyte_cdk.sources.streams.concurrent.partitions.record import Record
from airbyte_cdk.sources.streams.concurrent.thread_based_concurrent_stream import ThreadBasedConcurrentStream


class ThreadBasedConcurrentStreamTest(unittest.TestCase):
    def setUp(self):
        self._partition_generator = Mock()
        self._max_workers = 1
        self._name = "name"
        self._json_schema = {}
        self._availability_strategy = Mock()
        self._primary_key = []
        self._cursor_field = None
        self._slice_logger = Mock()
        self._logger = Mock()
        self._message_repository = Mock()
        self._stream = ThreadBasedConcurrentStream(
            self._partition_generator,
            self._max_workers,
            self._name,
            self._json_schema,
            self._availability_strategy,
            self._primary_key,
            self._cursor_field,
            self._slice_logger,
            self._logger,
            self._message_repository,
            1,
            2,
            0,
        )

    def test_get_json_schema(self):
        json_schema = self._stream.get_json_schema()
        assert json_schema == self._json_schema

    def test_check_availability(self):
        self._availability_strategy.check_availability.return_value = STREAM_AVAILABLE
        availability = self._stream.check_availability()
        assert availability == STREAM_AVAILABLE
        self._availability_strategy.check_availability.assert_called_once_with(self._logger)

    def test_check_for_error_raises_no_exception_if_all_futures_succeeded(self):
        futures = [Mock() for _ in range(3)]
        for f in futures:
            f.exception.return_value = None

        self._stream._check_for_errors(futures)

    def test_check_for_error_raises_an_exception_if_any_of_the_futures_raised_an_exception(self):
        futures = [Mock() for _ in range(3)]
        for f in futures:
            f.exception.return_value = None
        futures[0].exception.return_value = Exception("error")

        with self.assertRaises(Exception):
            self._stream._check_for_errors(futures)

    def test_check_for_error_raises_an_exception_if_any_of_the_futures_are_not_done(self):
        futures = [Mock() for _ in range(3)]
        for f in futures:
            f.exception.return_value = None
        futures[0].done.return_value = False

        with self.assertRaises(Exception):
            self._stream._check_for_errors(futures)

    def test_read_no_slice_message(self):
        partition = Mock(spec=Partition)
        expected_records = [Record({"id": 1}), Record({"id": "2"})]
        partition.read.return_value = expected_records
        partition.to_slice.return_value = {"slice": "slice"}
        self._slice_logger.should_log_slice_message.return_value = False

        self._partition_generator.generate.return_value = [partition]
        actual_records = list(self._stream.read())

        assert expected_records == actual_records

        self._message_repository.emit_message.assert_not_called()

    def test_read_log_slice_message(self):
        partition = Mock(spec=Partition)
        expected_records = [Record({"id": 1}), Record({"id": "2"})]
        partition.read.return_value = expected_records
        partition.to_slice.return_value = {"slice": "slice"}
        self._slice_logger.should_log_slice_message.return_value = True
        slice_log_message = Mock()
        self._slice_logger.create_slice_log_message.return_value = slice_log_message

        self._partition_generator.generate.return_value = [partition]
        list(self._stream.read())

        self._message_repository.emit_message.assert_called_once_with(slice_log_message)

    def test_wait_while_task_queue_is_full(self):
        f1 = Mock()
        f2 = Mock()

        # Verify that the done() method will be called until only one future is still running
        f1.done.side_effect = [False, False]
        f2.done.side_effect = [False, True]
        futures = [f1, f2]
        self._stream._wait_while_too_many_pending_futures(futures)

        f1.done.assert_has_calls([call(), call()])
        f2.done.assert_has_calls([call(), call()])

    def test_as_airbyte_stream(self):
        expected_airbyte_stream = AirbyteStream(
            name=self._name,
            json_schema=self._json_schema,
            supported_sync_modes=[SyncMode.full_refresh],
            source_defined_cursor=None,
            default_cursor_field=None,
            source_defined_primary_key=None,
            namespace=None,
        )
        actual_airbyte_stream = self._stream.as_airbyte_stream()

        assert expected_airbyte_stream == actual_airbyte_stream

<<<<<<< HEAD
    def test_as_airbyte_stream_with_composite_primary_key(self):
=======
    def test_as_airbyte_stream_with_primary_key(self):
>>>>>>> 52a83744
        json_schema = {
            "type": "object",
            "properties": {
                "id_a": {"type": ["null", "string"]},
                "id_b": {"type": ["null", "string"]},
            },
        }
        stream = ThreadBasedConcurrentStream(
            self._partition_generator,
            self._max_workers,
            self._name,
            json_schema,
            self._availability_strategy,
<<<<<<< HEAD
            ["id_a", "id_b"],
=======
            ["id"],
>>>>>>> 52a83744
            self._cursor_field,
            self._slice_logger,
            self._logger,
            self._message_repository,
            1,
            2,
            0,
        )

        expected_airbyte_stream = AirbyteStream(
            name=self._name,
            json_schema=json_schema,
            supported_sync_modes=[SyncMode.full_refresh],
            source_defined_cursor=None,
            default_cursor_field=None,
<<<<<<< HEAD
            source_defined_primary_key=[["id_a", "id_b"]],
=======
            source_defined_primary_key=[["id"]],
>>>>>>> 52a83744
            namespace=None,
        )

        airbyte_stream = stream.as_airbyte_stream()
        assert expected_airbyte_stream == airbyte_stream

<<<<<<< HEAD
    def test_as_airbyte_stream_cursor_field_is_always_none(self):
=======
    def test_as_airbyte_stream_with_composite_primary_key(self):
        json_schema = {
            "type": "object",
            "properties": {
                "id_a": {"type": ["null", "string"]},
                "id_b": {"type": ["null", "string"]},
            },
        }
        stream = ThreadBasedConcurrentStream(
            self._partition_generator,
            self._max_workers,
            self._name,
            json_schema,
            self._availability_strategy,
            ["id_a", "id_b"],
            self._cursor_field,
            self._slice_logger,
            self._logger,
            self._message_repository,
            1,
            2,
            0,
        )

        expected_airbyte_stream = AirbyteStream(
            name=self._name,
            json_schema=json_schema,
            supported_sync_modes=[SyncMode.full_refresh],
            source_defined_cursor=None,
            default_cursor_field=None,
            source_defined_primary_key=[["id_a", "id_b"]],
            namespace=None,
        )

        airbyte_stream = stream.as_airbyte_stream()
        assert expected_airbyte_stream == airbyte_stream

    def test_as_airbyte_stream_with_a_cursor(self):
>>>>>>> 52a83744

        json_schema = {
            "type": "object",
            "properties": {
                "id": {"type": ["null", "string"]},
                "date": {"type": ["null", "string"]},
            },
        }
        stream = ThreadBasedConcurrentStream(
            self._partition_generator,
            self._max_workers,
            self._name,
            json_schema,
            self._availability_strategy,
            self._primary_key,
            "date",
            self._slice_logger,
            self._logger,
            self._message_repository,
            1,
            2,
            0,
        )

        expected_airbyte_stream = AirbyteStream(
            name=self._name,
            json_schema=json_schema,
<<<<<<< HEAD
=======
            supported_sync_modes=[SyncMode.full_refresh, SyncMode.incremental],
            source_defined_cursor=True,
            default_cursor_field=["date"],
            source_defined_primary_key=None,
            namespace=None,
        )

        airbyte_stream = stream.as_airbyte_stream()
        assert expected_airbyte_stream == airbyte_stream

    def test_as_airbyte_stream_with_namespace(self):
        stream = ThreadBasedConcurrentStream(
            self._partition_generator,
            self._max_workers,
            self._name,
            self._json_schema,
            self._availability_strategy,
            self._primary_key,
            self._cursor_field,
            self._slice_logger,
            self._logger,
            self._message_repository,
            1,
            2,
            0,
            namespace="test",
        )
        expected_airbyte_stream = AirbyteStream(
            name=self._name,
            json_schema=self._json_schema,
>>>>>>> 52a83744
            supported_sync_modes=[SyncMode.full_refresh],
            source_defined_cursor=None,
            default_cursor_field=None,
            source_defined_primary_key=None,
<<<<<<< HEAD
            namespace=None,
        )

        airbyte_stream = stream.as_airbyte_stream()
        assert expected_airbyte_stream == airbyte_stream
=======
            namespace="test",
        )
        actual_airbyte_stream = stream.as_airbyte_stream()

        assert expected_airbyte_stream == actual_airbyte_stream
>>>>>>> 52a83744
<|MERGE_RESOLUTION|>--- conflicted
+++ resolved
@@ -130,11 +130,7 @@
 
         assert expected_airbyte_stream == actual_airbyte_stream
 
-<<<<<<< HEAD
-    def test_as_airbyte_stream_with_composite_primary_key(self):
-=======
     def test_as_airbyte_stream_with_primary_key(self):
->>>>>>> 52a83744
         json_schema = {
             "type": "object",
             "properties": {
@@ -148,11 +144,7 @@
             self._name,
             json_schema,
             self._availability_strategy,
-<<<<<<< HEAD
-            ["id_a", "id_b"],
-=======
             ["id"],
->>>>>>> 52a83744
             self._cursor_field,
             self._slice_logger,
             self._logger,
@@ -168,20 +160,13 @@
             supported_sync_modes=[SyncMode.full_refresh],
             source_defined_cursor=None,
             default_cursor_field=None,
-<<<<<<< HEAD
-            source_defined_primary_key=[["id_a", "id_b"]],
-=======
             source_defined_primary_key=[["id"]],
->>>>>>> 52a83744
             namespace=None,
         )
 
         airbyte_stream = stream.as_airbyte_stream()
         assert expected_airbyte_stream == airbyte_stream
 
-<<<<<<< HEAD
-    def test_as_airbyte_stream_cursor_field_is_always_none(self):
-=======
     def test_as_airbyte_stream_with_composite_primary_key(self):
         json_schema = {
             "type": "object",
@@ -220,7 +205,6 @@
         assert expected_airbyte_stream == airbyte_stream
 
     def test_as_airbyte_stream_with_a_cursor(self):
->>>>>>> 52a83744
 
         json_schema = {
             "type": "object",
@@ -248,8 +232,6 @@
         expected_airbyte_stream = AirbyteStream(
             name=self._name,
             json_schema=json_schema,
-<<<<<<< HEAD
-=======
             supported_sync_modes=[SyncMode.full_refresh, SyncMode.incremental],
             source_defined_cursor=True,
             default_cursor_field=["date"],
@@ -280,21 +262,12 @@
         expected_airbyte_stream = AirbyteStream(
             name=self._name,
             json_schema=self._json_schema,
->>>>>>> 52a83744
             supported_sync_modes=[SyncMode.full_refresh],
             source_defined_cursor=None,
             default_cursor_field=None,
             source_defined_primary_key=None,
-<<<<<<< HEAD
-            namespace=None,
-        )
-
-        airbyte_stream = stream.as_airbyte_stream()
-        assert expected_airbyte_stream == airbyte_stream
-=======
             namespace="test",
         )
         actual_airbyte_stream = stream.as_airbyte_stream()
 
-        assert expected_airbyte_stream == actual_airbyte_stream
->>>>>>> 52a83744
+        assert expected_airbyte_stream == actual_airbyte_stream