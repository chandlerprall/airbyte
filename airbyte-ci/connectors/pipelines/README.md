# Airbyte CI CLI

## What is it?
`airbyte-ci` is a command line interface to run CI/CD pipelines.
The goal of this CLI is to offer developers a tool to run these pipelines locally and in a CI context with the same guarantee.
It can prevent unnecessary commit -> push cycles developers typically go through when they when to test their changes against a remote CI.
This is made possible thanks to the use of [Dagger](https://dagger.io), a CI/CD engine relying on Docker Buildkit to provide reproducible builds.
Our pipeline are declared with Python code, the main entrypoint is [here](https://github.com/airbytehq/airbyte/blob/master/airbyte-ci/connector_ops/connector_ops/pipelines/commands/airbyte_ci.py).
This documentation should be helpful for both local and CI use of the CLI. We indeed [power connector testing in the CI with this CLI](https://github.com/airbytehq/airbyte/blob/master/.github/workflows/connector_integration_test_single_dagger.yml#L78).

## How to install
### Requirements
* A running Docker engine
* Python >= 3.10
* [pipx](https://pypa.github.io/pipx/installation/)

## Requirements

This project requires Python 3.10 and pipx.

## General Installation

The recommended way to install `airbyte-ci` is using pipx. This ensures the tool and its dependencies are isolated from your other Python projects.

If you haven't installed pipx, you can do it with pip:

```bash
python -m pip install --user pipx
python -m pipx ensurepath
```

Once pipx is installed, navigate to the root directory of the project, then run:

```bash
pipx install airbyte-ci/connectors/pipelines/
```

This command installs `airbyte-ci` and makes it globally available in your terminal.

If you face any installation problem feel free to reach out the Airbyte Connectors Operations team.

## Installation for development

#### Pre-requisites
* Poetry >= 1.1.8
* Python >= 3.10

#### Installation

If you are developing on pipelines, we recommend installing airbyte-ci in editable mode:

```bash
cd airbyte-ci/connectors/pipelines/
poetry install
poetry shell
cd ../../
```

At this point you can run `airbyte-ci` commands from the root of the repository.

## Commands reference
- [`airbyte-ci` command group](#airbyte-ci)
  * [Options](#options)
- [`connectors` command subgroup](#connectors-command-subgroup)
  * [Options](#options-1)
- [`connectors list` command](#connectors-list-command)
- [`connectors format` command](#connectors-format-command)
- [`connectors test` command](#connectors-test-command)
  * [Examples](#examples-)
  * [What it runs](#what-it-runs-)
- [`connectors build` command](#connectors-build-command)
  * [What it runs](#what-it-runs)
- [`connectors publish` command](#connectors-publish-command)
- [Examples](#examples)
- [Options](#options-2)
  * [What it runs](#what-it-runs-1)
- [`metadata` command subgroup](#metadata-command-subgroup)
- [`metadata validate` command](#metadata-validate-command)
  * [Example](#example)
  * [Options](#options-3)
- [`metadata upload` command](#metadata-upload-command)
  * [Example](#example-1)
  * [Options](#options-4)
- [`metadata deploy orchestrator` command](#metadata-deploy-orchestrator-command)
  * [Example](#example-2)
  * [What it runs](#what-it-runs--1)
- [`metadata test lib` command](#metadata-test-lib-command)
  * [Example](#example-3)
- [`metadata test orchestrator` command](#metadata-test-orchestrator-command)
  * [Example](#example-4)
- [`tests` command](#test-command)
  * [Example](#example-5)
### <a id="airbyte-ci-command-group"></a>`airbyte-ci` command group
**The main command group option has sensible defaults. In local use cases you're not likely to pass options to the `airbyte-ci` command group.**

#### Options

| Option                                  | Default value                   | Mapped environment variable   | Description                                                                                 |
|-----------------------------------------|---------------------------------|-------------------------------|---------------------------------------------------------------------------------------------|
| `--is-local/--is-ci`                    | `--is-local`                    |                               | Determines the environment in which the CLI runs: local environment or CI environment.      |
| `--git-branch`                          | The checked out git branch name | `CI_GIT_BRANCH`               | The git branch on which the pipelines will run.                                             |
| `--git-revision`                        | The current branch head         | `CI_GIT_REVISION`             | The commit hash on which the pipelines will run.                                            |
| `--diffed-branch`                       | `origin/master`                 |                               | Branch to which the git diff will happen to detect new or modified files.                   |
| `--gha-workflow-run-id`                 |                                 |                               | GHA CI only - The run id of the GitHub action workflow                                      |
| `--ci-context`                          | `manual`                        |                               | The current CI context: `manual` for manual run, `pull_request`, `nightly_builds`, `master` |
| `--pipeline-start-timestamp`            | Current epoch time              | `CI_PIPELINE_START_TIMESTAMP` | Start time of the pipeline as epoch time. Used for pipeline run duration computation.       |
| `--show-dagger-logs/--hide-dagger-logs` | `--hide-dagger-logs`            |                               | Flag to show or hide the dagger logs.                                                       |

### <a id="connectors-command-subgroup"></a>`connectors` command subgroup

Available commands:
* `airbyte-ci connectors test`: Run tests for one or multiple connectors.
* `airbyte-ci connectors build`: Build docker images for one or multiple connectors.
* `airbyte-ci connectors publish`: Publish a connector to Airbyte's DockerHub.

#### Options
| Option                 | Multiple | Default value | Description                                                                                                                                                                                                                                                                                           |
|------------------------|----------|---------------|-------------------------------------------------------------------------------------------------------------------------------------------------------------------------------------------------------------------------------------------------------------------------------------------------------|
| `--use-remote-secrets` | False    | True          | If True, connectors configuration will be pulled from Google Secret Manager. Requires the GCP_GSM_CREDENTIALS environment variable to be set with a service account with permission to read GSM secrets. If False the connector configuration will be read from the local connector `secrets` folder. |
| `--name`               | True     |               | Select a specific connector for which the pipeline will run. Can be used multiple time to select multiple connectors. The expected name is the connector technical name. e.g. `source-pokeapi`                                                                                                        |
| `--release-stage`      | True     |               | Select connectors with a specific release stage: `alpha`, `beta`, `generally_available`.  Can be used multiple times to select multiple release stages.                                                                                                                                               |
| `--language`           | True     |               | Select connectors with a specific language: `python`, `low-code`, `java`. Can be used multiple times to select multiple languages.                                                                                                                                                                    |
| `--modified`           | False    | False         | Run the pipeline on only the modified connectors on the branch or previous commit (depends on the pipeline implementation).                                                                                                                                                                           |
| `--concurrency`        | False    | 5             | Control the number of connector pipelines that can run in parallel. Useful to speed up pipelines or control their resource usage.                                                                                                                                                                     |

### <a id="connectors-list-command"></a>`connectors list` command
Retrieve the list of connectors satisfying the provided filters.

#### Examples
List all connectors:

`airbyte-ci connectors list`

List generally available connectors:

`airbyte-ci connectors --release-stage=generally_available list`

List connectors changed on the current branch:

`airbyte-ci connectors --modified list`

List connectors with a specific language:

`airbyte-ci connectors --language=python list`

List connectors with multiple filters:

`airbyte-ci connectors --language=low-code --release-stage=generally_available list`

### <a id="connectors-list-command"></a>`connectors format` command
Run a code formatter on one or multiple connectors.

For Python connectors we run the following tools, using the configuration defined in `pyproject.toml`:
* `black` for code formatting
* `isort` for import sorting
* `licenseheaders` for adding license headers

For Java connectors we run `./gradlew format`.

In local CLI execution the formatted code is exported back the local repository. No commit or push is performed.
In CI execution the formatted code is pushed to the remote branch. One format commit per connector.

#### Examples
Format a specific connector:

`airbyte-ci connectors --name=source-pokeapi format`

Format all Python connectors:

`airbyte-ci connectors --language=python format`

Format all connectors modified on the current branch:

`airbyte-ci connectors --modified format`


### <a id="connectors-test-command"></a>`connectors test` command
Run a test pipeline for one or multiple connectors.

#### Examples

Test a single connector:
`airbyte-ci connectors --name=source-pokeapi test`

Test multiple connectors:
`airbyte-ci connectors --name=source-pokeapi --name=source-bigquery test`

Test generally available connectors:
`airbyte-ci connectors --release-stage=generally_available test`

Test connectors changed on the current branch:
`airbyte-ci connectors --modified test`

#### What it runs
```mermaid
flowchart TD
    entrypoint[[For each selected connector]]
    subgraph static ["Static code analysis"]
      qa[Run QA checks]
      fmt[Run code format checks]
      sem["Check version follows semantic versionning"]
      incr["Check version is incremented"]
      metadata_validation["Run metadata validation on metadata.yaml"]
      sem --> incr
    end
    subgraph tests ["Tests"]
        build[Build connector docker image]
        unit[Run unit tests]
        integration[Run integration tests]
        cat[Run connector acceptance tests]
        secret[Load connector configuration]

        unit-->secret
        unit-->build
        secret-->integration
        secret-->cat
        build-->integration
        build-->cat
    end
    entrypoint-->static
    entrypoint-->tests
    report["Build test report"]
    tests-->report
    static-->report
```

### <a id="connectors-build-command"></a>`connectors build` command
Run a build pipeline for one or multiple connectors and export the built docker image to the local docker host.
It's mainly purposed for local use.

Build a single connector:
`airbyte-ci connectors --name=source-pokeapi build`

Build multiple connectors:
`airbyte-ci connectors --name=source-pokeapi --name=source-bigquery build`

Build generally available connectors:
`airbyte-ci connectors --release-stage=generally_available build`

Build connectors changed on the current branch:
`airbyte-ci connectors --modified build`

#### What it runs

For Python and Low Code connectors:

```mermaid
flowchart TD
    arch(For each platform amd64/arm64)
    connector[Build connector image]
    load[Load to docker host with :dev tag, current platform]
    spec[Get spec]
    arch-->connector-->spec--"if success"-->load
```

For Java connectors:
```mermaid
flowchart TD
    arch(For each platform amd64/arm64)
    distTar[Gradle distTar task run]
    base[Build integration base]
    java_base[Build integration base Java]
    normalization[Build Normalization]
    connector[Build connector image]

    arch-->base-->java_base-->connector
    distTar-->connector
    normalization--"if supports normalization"-->connector

    load[Load to docker host with :dev tag, current platform]
    spec[Get spec]
    connector-->spec--"if success"-->load
```

### <a id="connectors-publish-command"></a>`connectors publish` command
Run a publish pipeline for one or multiple connectors.
It's mainly purposed for CI use to release a connector update.

### Examples
Publish all connectors modified in the head commit: `airbyte-ci connectors --modified publish`

### Options

| Option                               | Required | Default         | Mapped environment variable        | Description                                                                                                                                                                               |
|--------------------------------------|----------|-----------------|------------------------------------|-------------------------------------------------------------------------------------------------------------------------------------------------------------------------------------------|
| `--pre-release/--main-release`       | False    | `--pre-release` |                                    | Whether to publish the pre-release or the main release version of a connector. Defaults to pre-release. For main release you have to set the credentials to interact with the GCS bucket. |
| `--docker-hub-username`              | True     |                 | `DOCKER_HUB_USERNAME`              | Your username to connect to DockerHub.                                                                                                                                                    |
| `--docker-hub-password`              | True     |                 | `DOCKER_HUB_PASSWORD`              | Your password to connect to DockerHub.                                                                                                                                                    |
| `--spec-cache-gcs-credentials`       | False    |                 | `SPEC_CACHE_GCS_CREDENTIALS`       | The service account key to upload files to the GCS bucket hosting spec cache.                                                                                                             |
| `--spec-cache-bucket-name`           | False    |                 | `SPEC_CACHE_BUCKET_NAME`           | The name of the GCS bucket where specs will be cached.                                                                                                                                    |
| `--metadata-service-gcs-credentials` | False    |                 | `METADATA_SERVICE_GCS_CREDENTIALS` | The service account key to upload files to the GCS bucket hosting the metadata files.                                                                                                     |
| `--metadata-service-bucket-name`     | False    |                 | `METADATA_SERVICE_BUCKET_NAME`     | The name of the GCS bucket where metadata files will be uploaded.                                                                                                                         |
| `--slack-webhook`                    | False    |                 | `SLACK_WEBHOOK`                    | The Slack webhook URL to send notifications to.                                                                                                                                           |
| `--slack-channel`                    | False    |                 | `SLACK_CHANNEL`                    | The Slack channel name to send notifications to.                                                                                                                                          |

I've added an empty "Default" column, and you can fill in the default values as needed.
#### What it runs
```mermaid
flowchart TD
    validate[Validate the metadata file]
    check[Check if the connector image already exists]
    build[Build the connector image for all platform variants]
    upload_spec[Upload connector spec to the spec cache bucket]
    push[Push the connector image from DockerHub, with platform variants]
    pull[Pull the connector image from DockerHub to check SPEC can be run and the image layers are healthy]
    upload_metadata[Upload its metadata file to the metadata service bucket]

    validate-->check-->build-->upload_spec-->push-->pull-->upload_metadata
```

### <a id="metadata-validate-command-subgroup"></a>`metadata` command subgroup

Available commands:
* `airbyte-ci metadata validate`
* `airbyte-ci metadata upload`
* `airbyte-ci metadata test lib`
* `airbyte-ci metadata test orchestrator`
* `airbyte-ci metadata deploy orchestrator`

### <a id="metadata-validate-command"></a>`metadata validate` command
This commands validates the modified `metadata.yaml` files in the head commit, or all the `metadata.yaml` files.

#### Example
Validate all `metadata.yaml` files in the repo:
`airbyte-ci metadata validate --all`

#### Options
| Option             | Default      | Description                                                                                                                |
|--------------------|--------------|----------------------------------------------------------------------------------------------------------------------------|
| `--modified/--all` | `--modified` | Flag to run validation of `metadata.yaml` files on the modified files in the head commit or all the `metadata.yaml` files. |

### <a id="metadata-upload-command"></a>`metadata upload` command
This command upload the modified `metadata.yaml` files in the head commit, or all the `metadata.yaml` files, to a GCS bucket.

#### Example
Upload all the `metadata.yaml` files to a GCS bucket:
`airbyte-ci metadata upload --all <gcs-bucket-name>`

#### Options
| Option              | Required | Default      | Mapped environment variable | Description                                                                                                              |
|---------------------|----------|--------------|-----------------------------|--------------------------------------------------------------------------------------------------------------------------|
| `--gcs-credentials` | True     |              | `GCS_CREDENTIALS`           | Service account credentials in JSON format with permission to get and upload on the GCS bucket                           |
| `--modified/--all`  | True     | `--modified` |                             | Flag to upload the modified `metadata.yaml` files in the head commit or all the  `metadata.yaml`  files to a GCS bucket. |

### <a id="metadata-upload-orchestrator"></a>`metadata deploy orchestrator` command
This command deploys the metadata service orchestrator to production.
The `DAGSTER_CLOUD_METADATA_API_TOKEN` environment variable must be set.

#### Example
`airbyte-ci metadata deploy orchestrator`

#### What it runs
```mermaid
flowchart TD
    test[Run orchestrator tests] --> deploy[Deploy orchestrator to Dagster Cloud]
```

### <a id="metadata-test-lib-command"></a>`metadata test lib` command
This command runs tests for the metadata service library.

#### Example
`airbyte-ci metadata test lib`

### <a id="metadata-test-orchestrator-command"></a>`metadata test orchestrator` command
This command runs tests for the metadata service orchestrator.

#### Example
`airbyte-ci metadata test orchestrator`

### <a id="tests-command"></a>`tests` command
This command runs the Python tests for a airbyte-ci poetry package.

#### Example
`airbyte-ci tests connectors/pipelines`

## Changelog
<<<<<<< HEAD
| Version | PR                                                        | Description                                                                                  |
| ------- | --------------------------------------------------------- | -------------------------------------------------------------------------------------------- |
| 0.2.1   | [#28767](https://github.com/airbytehq/airbyte/pull/28767) | Improve pytest step result evaluation to prevent false negative/positive.                    |
=======

| Version | PR                                                        | Description                                                                                  |
|---------|-----------------------------------------------------------|----------------------------------------------------------------------------------------------|
| 0.2.1   | [#28897](https://github.com/airbytehq/airbyte/pull/28897) | Sentry: Ignore error logs without exceptions from reporting                                  |
>>>>>>> f45da1a9
| 0.2.0   | [#28857](https://github.com/airbytehq/airbyte/pull/28857) | Add the `airbyte-ci tests` command to run the test suite on any `airbyte-ci` poetry package. |
| 0.1.1   | [#28858](https://github.com/airbytehq/airbyte/pull/28858) | Increase the max duration of Connector Package install to 20mn.                              |
| 0.1.0   |                                                           | Alpha version not in production yet. All the commands described in this doc are available.   |

## More info
This project is owned by the Connectors Operations team.
We share project updates and remaining stories before its release to production in this [EPIC](https://github.com/airbytehq/airbyte/issues/24403).<|MERGE_RESOLUTION|>--- conflicted
+++ resolved
@@ -374,16 +374,11 @@
 `airbyte-ci tests connectors/pipelines`
 
 ## Changelog
-<<<<<<< HEAD
-| Version | PR                                                        | Description                                                                                  |
-| ------- | --------------------------------------------------------- | -------------------------------------------------------------------------------------------- |
-| 0.2.1   | [#28767](https://github.com/airbytehq/airbyte/pull/28767) | Improve pytest step result evaluation to prevent false negative/positive.                    |
-=======
 
 | Version | PR                                                        | Description                                                                                  |
 |---------|-----------------------------------------------------------|----------------------------------------------------------------------------------------------|
-| 0.2.1   | [#28897](https://github.com/airbytehq/airbyte/pull/28897) | Sentry: Ignore error logs without exceptions from reporting                                  |
->>>>>>> f45da1a9
+| 0.2.2   | [#28897](https://github.com/airbytehq/airbyte/pull/28897) | Sentry: Ignore error logs without exceptions from reporting                                  |
+| 0.2.1   | [#28767](https://github.com/airbytehq/airbyte/pull/28767) | Improve pytest step result evaluation to prevent false negative/positive.                    |
 | 0.2.0   | [#28857](https://github.com/airbytehq/airbyte/pull/28857) | Add the `airbyte-ci tests` command to run the test suite on any `airbyte-ci` poetry package. |
 | 0.1.1   | [#28858](https://github.com/airbytehq/airbyte/pull/28858) | Increase the max duration of Connector Package install to 20mn.                              |
 | 0.1.0   |                                                           | Alpha version not in production yet. All the commands described in this doc are available.   |
