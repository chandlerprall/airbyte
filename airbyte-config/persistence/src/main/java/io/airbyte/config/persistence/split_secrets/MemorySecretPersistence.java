/*
 * Copyright (c) 2021 Airbyte, Inc., all rights reserved.
 */

package io.airbyte.config.persistence.split_secrets;

import java.util.Collections;
import java.util.HashMap;
import java.util.Map;
import java.util.Optional;

/**
 * Map-based implementation of a {@link SecretPersistence} used for unit testing.
 */
public class MemorySecretPersistence implements SecretPersistence {

  final Map<SecretCoordinate, String> secretMap = new HashMap<>();

  @Override
  public Optional<String> read(final SecretCoordinate coordinate) {
    return Optional.ofNullable(secretMap.get(coordinate));
  }

  @Override
  public void write(final SecretCoordinate coordinate, final String payload) {
    secretMap.put(coordinate, payload);
  }

<<<<<<< HEAD
  public Map<SecretCoordinate, String> getSecretMap() {
    return Collections.unmodifiableMap(secretMap);
=======
  public Map<SecretCoordinate, String> getMap() {
    return new HashMap<>(secretMap);
>>>>>>> 266a491c
  }

}<|MERGE_RESOLUTION|>--- conflicted
+++ resolved
@@ -26,13 +26,8 @@
     secretMap.put(coordinate, payload);
   }
 
-<<<<<<< HEAD
-  public Map<SecretCoordinate, String> getSecretMap() {
+  public Map<SecretCoordinate, String> getMap() {
     return Collections.unmodifiableMap(secretMap);
-=======
-  public Map<SecretCoordinate, String> getMap() {
-    return new HashMap<>(secretMap);
->>>>>>> 266a491c
   }
 
 }