/*
 * Copyright (c) 2023 Airbyte, Inc., all rights reserved.
 */

package io.airbyte.container_orchestrator.orchestrator;

import static io.airbyte.metrics.lib.ApmTraceConstants.JOB_ORCHESTRATOR_OPERATION_NAME;
import static io.airbyte.metrics.lib.ApmTraceConstants.Tags.*;
import static io.airbyte.workers.internal.DefaultAirbyteSource.HEARTBEAT_FRESH_DURATION;

import datadog.trace.api.Trace;
import io.airbyte.api.client.generated.DestinationApi;
import io.airbyte.api.client.generated.SourceApi;
import io.airbyte.commons.features.FeatureFlagHelper;
import io.airbyte.commons.features.FeatureFlags;
import io.airbyte.commons.json.Jsons;
import io.airbyte.commons.logging.MdcScope;
import io.airbyte.commons.protocol.AirbyteMessageSerDeProvider;
import io.airbyte.commons.protocol.AirbyteProtocolVersionedMigratorFactory;
import io.airbyte.commons.temporal.TemporalUtils;
import io.airbyte.commons.version.Version;
import io.airbyte.config.Configs;
import io.airbyte.config.ReplicationOutput;
import io.airbyte.config.StandardSyncInput;
import io.airbyte.featureflag.FeatureFlagClient;
import io.airbyte.featureflag.FieldSelectionEnabled;
import io.airbyte.featureflag.Workspace;
import io.airbyte.metrics.lib.ApmTraceUtils;
import io.airbyte.metrics.lib.MetricClientFactory;
import io.airbyte.metrics.lib.MetricEmittingApps;
import io.airbyte.persistence.job.models.IntegrationLauncherConfig;
import io.airbyte.persistence.job.models.JobRunConfig;
import io.airbyte.protocol.models.ConfiguredAirbyteCatalog;
import io.airbyte.workers.RecordSchemaValidator;
import io.airbyte.workers.WorkerConstants;
import io.airbyte.workers.WorkerMetricReporter;
import io.airbyte.workers.WorkerUtils;
import io.airbyte.workers.general.DefaultReplicationWorker;
import io.airbyte.workers.helper.ConnectorConfigUpdater;
import io.airbyte.workers.internal.*;
import io.airbyte.workers.internal.book_keeping.AirbyteMessageTracker;
import io.airbyte.workers.process.AirbyteIntegrationLauncher;
import io.airbyte.workers.process.KubePodProcess;
import io.airbyte.workers.process.ProcessFactory;
import io.airbyte.workers.sync.ReplicationLauncherWorker;
import java.lang.invoke.MethodHandles;
import java.nio.file.Path;
import java.util.Map;
import java.util.Optional;
import java.util.UUID;
import org.slf4j.Logger;
import org.slf4j.LoggerFactory;

public class ReplicationJobOrchestrator implements JobOrchestrator<StandardSyncInput> {

  private static final Logger log = LoggerFactory.getLogger(MethodHandles.lookup().lookupClass());
  private final ProcessFactory processFactory;
  private final Configs configs;
  private final FeatureFlags featureFlags;
  private final FeatureFlagClient featureFlagClient;
  private final AirbyteMessageSerDeProvider serDeProvider;
  private final AirbyteProtocolVersionedMigratorFactory migratorFactory;
  private final JobRunConfig jobRunConfig;
  private final SourceApi sourceApi;
  private final DestinationApi destinationApi;

  public ReplicationJobOrchestrator(final Configs configs,
                                    final ProcessFactory processFactory,
                                    final FeatureFlags featureFlags,
                                    final FeatureFlagClient featureFlagClient,
                                    final AirbyteMessageSerDeProvider serDeProvider,
                                    final AirbyteProtocolVersionedMigratorFactory migratorFactory,
                                    final JobRunConfig jobRunConfig,
                                    final SourceApi sourceApi,
                                    final DestinationApi destinationApi) {
    this.configs = configs;
    this.processFactory = processFactory;
    this.featureFlags = featureFlags;
    this.featureFlagClient = featureFlagClient;
    this.serDeProvider = serDeProvider;
    this.migratorFactory = migratorFactory;
    this.jobRunConfig = jobRunConfig;
    this.sourceApi = sourceApi;
    this.destinationApi = destinationApi;
  }

  @Override
  public String getOrchestratorName() {
    return "Replication";
  }

  @Override
  public Class<StandardSyncInput> getInputClass() {
    return StandardSyncInput.class;
  }

  @Trace(operationName = JOB_ORCHESTRATOR_OPERATION_NAME)
  @Override
  public Optional<String> runJob() throws Exception {
    final var syncInput = readInput();

    final var sourceLauncherConfig = JobOrchestrator.readAndDeserializeFile(
        Path.of(KubePodProcess.CONFIG_DIR, ReplicationLauncherWorker.INIT_FILE_SOURCE_LAUNCHER_CONFIG),
        IntegrationLauncherConfig.class);

    final var destinationLauncherConfig = JobOrchestrator.readAndDeserializeFile(
        Path.of(KubePodProcess.CONFIG_DIR, ReplicationLauncherWorker.INIT_FILE_DESTINATION_LAUNCHER_CONFIG),
        IntegrationLauncherConfig.class);
    log.info("sourceLauncherConfig is: " + sourceLauncherConfig.toString());

    ApmTraceUtils.addTagsToTrace(
        Map.of(JOB_ID_KEY, jobRunConfig.getJobId(),
            DESTINATION_DOCKER_IMAGE_KEY, destinationLauncherConfig.getDockerImage(),
            SOURCE_DOCKER_IMAGE_KEY, sourceLauncherConfig.getDockerImage()));

    // At this moment, if either source or destination is from custom connector image, we will put all
    // jobs into isolated pool to run.
    final boolean useIsolatedPool = sourceLauncherConfig.getIsCustomConnector() || destinationLauncherConfig.getIsCustomConnector();
    log.info("Setting up source launcher...");
    final var sourceLauncher = new AirbyteIntegrationLauncher(
        sourceLauncherConfig.getJobId(),
        Math.toIntExact(sourceLauncherConfig.getAttemptId()),
        sourceLauncherConfig.getDockerImage(),
        processFactory,
        syncInput.getSourceResourceRequirements(),
        sourceLauncherConfig.getAllowedHosts(),
        useIsolatedPool,
        featureFlags);

    log.info("Setting up destination launcher...");
    final var destinationLauncher = new AirbyteIntegrationLauncher(
        destinationLauncherConfig.getJobId(),
        Math.toIntExact(destinationLauncherConfig.getAttemptId()),
        destinationLauncherConfig.getDockerImage(),
        processFactory,
        syncInput.getDestinationResourceRequirements(),
        destinationLauncherConfig.getAllowedHosts(),
        useIsolatedPool,
        featureFlags);

    log.info("Setting up source...");
    // reset jobs use an empty source to induce resetting all data in destination.
    final HeartbeatMonitor heartbeatMonitor = new HeartbeatMonitor(HEARTBEAT_FRESH_DURATION);

    final var airbyteSource =
        WorkerConstants.RESET_JOB_SOURCE_DOCKER_IMAGE_STUB.equals(sourceLauncherConfig.getDockerImage()) ? new EmptyAirbyteSource(
            featureFlags.useStreamCapableState())
            : new DefaultAirbyteSource(sourceLauncher,
                getStreamFactory(sourceLauncherConfig.getProtocolVersion(), syncInput.getCatalog(), DefaultAirbyteSource.CONTAINER_LOG_MDC_BUILDER),
                heartbeatMonitor,
                migratorFactory.getProtocolSerializer(sourceLauncherConfig.getProtocolVersion()),
                featureFlags);

    MetricClientFactory.initialize(MetricEmittingApps.WORKER);
    final var metricClient = MetricClientFactory.getMetricClient();
    final var metricReporter = new WorkerMetricReporter(metricClient,
        sourceLauncherConfig.getDockerImage());

    final HeartbeatTimeoutChaperone heartbeatTimeoutChaperone = new HeartbeatTimeoutChaperone(heartbeatMonitor,
        HeartbeatTimeoutChaperone.DEFAULT_TIMEOUT_CHECK_DURATION, featureFlagClient, syncInput.getWorkspaceId());

    log.info("Setting up replication worker...");
    final UUID workspaceId = syncInput.getWorkspaceId();
    // NOTE: we apply field selection if the feature flag client says so (recommended) or the old
    // environment-variable flags say so (deprecated).
    // The latter FeatureFlagHelper will be removed once the flag client is fully deployed.
    final boolean fieldSelectionEnabled = workspaceId != null &&
        (featureFlagClient.enabled(FieldSelectionEnabled.INSTANCE, new Workspace(workspaceId))
            || FeatureFlagHelper.isFieldSelectionEnabledForWorkspace(featureFlags, workspaceId));
    final var replicationWorker = new DefaultReplicationWorker(
        jobRunConfig.getJobId(),
        Math.toIntExact(jobRunConfig.getAttemptId()),
        airbyteSource,
        new NamespacingMapper(syncInput.getNamespaceDefinition(), syncInput.getNamespaceFormat(), syncInput.getPrefix()),
        new DefaultAirbyteDestination(destinationLauncher,
            getStreamFactory(destinationLauncherConfig.getProtocolVersion(), syncInput.getCatalog(),
                DefaultAirbyteDestination.CONTAINER_LOG_MDC_BUILDER),
            new VersionedAirbyteMessageBufferedWriterFactory(serDeProvider, migratorFactory, destinationLauncherConfig.getProtocolVersion(),
                Optional.of(syncInput.getCatalog())),
            migratorFactory.getProtocolSerializer(destinationLauncherConfig.getProtocolVersion())),
        new AirbyteMessageTracker(featureFlags),
        new RecordSchemaValidator(featureFlagClient, syncInput.getWorkspaceId(), WorkerUtils.mapStreamNamesToSchemas(syncInput)),
        metricReporter,
        new ConnectorConfigUpdater(sourceApi, destinationApi),
<<<<<<< HEAD
        FeatureFlagHelper.isFieldSelectionEnabledForWorkspace(featureFlags, syncInput.getWorkspaceId()),
        heartbeatTimeoutChaperone);
=======
        fieldSelectionEnabled);
>>>>>>> 4afe3f7d

    log.info("Running replication worker...");
    final var jobRoot = TemporalUtils.getJobRoot(configs.getWorkspaceRoot(),
        jobRunConfig.getJobId(), jobRunConfig.getAttemptId());
    final ReplicationOutput replicationOutput = replicationWorker.run(syncInput, jobRoot);

    log.info("Returning output...");
    return Optional.of(Jsons.serialize(replicationOutput));
  }

  private AirbyteStreamFactory getStreamFactory(final Version protocolVersion,
                                                final ConfiguredAirbyteCatalog configuredAirbyteCatalog,
                                                final MdcScope.Builder mdcScope) {
    return protocolVersion != null
        ? new VersionedAirbyteStreamFactory<>(serDeProvider, migratorFactory, protocolVersion, Optional.of(configuredAirbyteCatalog), mdcScope,
            Optional.of(RuntimeException.class))
        : new DefaultAirbyteStreamFactory(mdcScope);
  }

}<|MERGE_RESOLUTION|>--- conflicted
+++ resolved
@@ -182,12 +182,8 @@
         new RecordSchemaValidator(featureFlagClient, syncInput.getWorkspaceId(), WorkerUtils.mapStreamNamesToSchemas(syncInput)),
         metricReporter,
         new ConnectorConfigUpdater(sourceApi, destinationApi),
-<<<<<<< HEAD
-        FeatureFlagHelper.isFieldSelectionEnabledForWorkspace(featureFlags, syncInput.getWorkspaceId()),
+        fieldSelectionEnabled,
         heartbeatTimeoutChaperone);
-=======
-        fieldSelectionEnabled);
->>>>>>> 4afe3f7d
 
     log.info("Running replication worker...");
     final var jobRoot = TemporalUtils.getJobRoot(configs.getWorkspaceRoot(),
