#
# Copyright (c) 2023 Airbyte, Inc., all rights reserved.
#


from typing import Any, List, Mapping, Tuple, Union

from airbyte_cdk import AirbyteLogger
from airbyte_cdk.models import SyncMode
from airbyte_cdk.sources import AbstractSource
from airbyte_cdk.sources.streams import Stream
from airbyte_cdk.sources.streams.http.auth import TokenAuthenticator
from source_asana.oauth import AsanaOauth2Authenticator

from .streams import (
    Attachments,
    AttachmentsCompact,
    CustomFields,
    OrganizationExports,
    Projects,
    Sections,
    SectionsCompact,
    Stories,
    StoriesCompact,
    Tags,
    Tasks,
    TeamMemberships,
    Teams,
    Users,
    Workspaces,
)


class SourceAsana(AbstractSource):
    def check_connection(self, logger: AirbyteLogger, config: Mapping[str, Any]) -> Tuple[bool, Any]:
        try:
            workspaces_stream = Workspaces(authenticator=self._get_authenticator(config))
            next(workspaces_stream.read_records(sync_mode=SyncMode.full_refresh))
            return True, None
        except Exception as e:
            return False, e

    @staticmethod
    def _get_authenticator(config: dict) -> Union[TokenAuthenticator, AsanaOauth2Authenticator]:
        if "access_token" in config:
            # Before Oauth we had Person Access Token stored under "access_token"
            # config field, this code here is for backward compatibility
            return TokenAuthenticator(token=config["access_token"])
        creds = config.get("credentials")
        if "personal_access_token" in creds:
            return TokenAuthenticator(token=creds["personal_access_token"])
        else:
            return AsanaOauth2Authenticator(
                token_refresh_endpoint="https://app.asana.com/-/oauth_token",
                client_secret=creds["client_secret"],
                client_id=creds["client_id"],
                refresh_token=creds["refresh_token"],
            )

    def streams(self, config: Mapping[str, Any]) -> List[Stream]:
<<<<<<< HEAD
        args = {"authenticator": self._get_authenticator(config), "test_mode": config["test_mode"]}
        return [
=======
        args = {"authenticator": self._get_authenticator(config)}
        streams = [
>>>>>>> 2014cd88
            AttachmentsCompact(**args),
            Attachments(**args),
            CustomFields(**args),
            Projects(**args),
            SectionsCompact(**args),
            Sections(**args),
            StoriesCompact(**args),
            Stories(**args),
            Tags(**args),
            Tasks(**args),
            Teams(**args),
            TeamMemberships(**args),
            Users(**args),
            Workspaces(**args),
        ]
        if "organization_export_ids" in config:
            streams.append(OrganizationExports(organization_export_ids=config.get("organization_export_ids"), **args))
        return streams<|MERGE_RESOLUTION|>--- conflicted
+++ resolved
@@ -58,13 +58,8 @@
             )
 
     def streams(self, config: Mapping[str, Any]) -> List[Stream]:
-<<<<<<< HEAD
         args = {"authenticator": self._get_authenticator(config), "test_mode": config["test_mode"]}
-        return [
-=======
-        args = {"authenticator": self._get_authenticator(config)}
         streams = [
->>>>>>> 2014cd88
             AttachmentsCompact(**args),
             Attachments(**args),
             CustomFields(**args),
