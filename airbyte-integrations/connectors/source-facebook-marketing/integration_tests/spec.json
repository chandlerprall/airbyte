{
  "documentationUrl": "https://docs.airbyte.com/integrations/sources/facebook-marketing",
  "changelogUrl": "https://docs.airbyte.com/integrations/sources/facebook-marketing",
  "connectionSpecification": {
    "title": "Source Facebook Marketing",
    "type": "object",
    "properties": {
      "account_ids": {
        "title": "Ad Account ID(s)",
        "description": "The Facebook Ad account ID(s) to pull data from. The Ad account ID number is in the account dropdown menu or in your browser's address bar of your <a href=\"https://adsmanager.facebook.com/adsmanager/\">Meta Ads Manager</a>. See the <a href=\"https://www.facebook.com/business/help/1492627900875762\">docs</a> for more information.",
        "order": 0,
<<<<<<< HEAD
        "pattern": "^[0-9]+$",
        "pattern_descriptor": "1234567890",
        "examples": [
          "111111111111111"
        ],
        "type": "string"
=======
        "pattern_descriptor": "The Ad Account ID must be a number.",
        "examples": ["111111111111111"],
        "type": "array",
        "minItems": 1,
        "items": {
          "pattern": "^[0-9]+$",
          "type": "string"
        },
        "uniqueItems": true
>>>>>>> 1da4dbca
      },
      "access_token": {
        "title": "Access Token",
        "description": "The value of the generated access token. From your App\u2019s Dashboard, click on \"Marketing API\" then \"Tools\". Select permissions <b>ads_management, ads_read, read_insights, business_management</b>. Then click on \"Get token\". See the <a href=\"https://docs.airbyte.com/integrations/sources/facebook-marketing\">docs</a> for more information.",
        "order": 1,
        "airbyte_secret": true,
        "type": "string"
      },
      "start_date": {
        "title": "Start Date",
        "description": "The date from which you'd like to replicate data for all incremental streams, in the format YYYY-MM-DDT00:00:00Z. If not set then all data will be replicated for usual streams and only last 2 years for insight streams.",
        "order": 2,
        "pattern": "^[0-9]{4}-[0-9]{2}-[0-9]{2}T[0-9]{2}:[0-9]{2}:[0-9]{2}Z$",
        "examples": [
          "2017-01-25T00:00:00Z"
        ],
        "type": "string",
        "format": "date-time"
      },
      "end_date": {
        "title": "End Date",
        "description": "The date until which you'd like to replicate data for all incremental streams, in the format YYYY-MM-DDT00:00:00Z. All data generated between the start date and this end date will be replicated. Not setting this option will result in always syncing the latest data.",
        "order": 3,
        "pattern": "^$|^[0-9]{4}-[0-9]{2}-[0-9]{2}T[0-9]{2}:[0-9]{2}:[0-9]{2}Z$",
        "examples": [
          "2017-01-26T00:00:00Z"
        ],
        "type": "string",
        "format": "date-time"
      },
      "campaign_statuses": {
        "title": "Campaign Statuses",
        "description": "Select statuses you want to to be loaded in the stream. Empty means all available.",
        "default": [],
        "order": 4,
        "type": "array",
        "items": {
          "title": "ValidCampaignStatuses",
          "description": "An enumeration.",
          "enum": [
            "ACTIVE",
            "ARCHIVED",
            "DELETED",
            "IN_PROCESS",
            "PAUSED",
            "WITH_ISSUES"
          ]
        }
      },
      "adset_statuses": {
        "title": "AdSet Statuses",
        "description": "Select statuses you want to to be loaded in the stream. Empty means all available.",
        "default": [],
        "order": 5,
        "type": "array",
        "items": {
          "title": "ValidAdSetStatuses",
          "description": "An enumeration.",
          "enum": [
            "ACTIVE",
            "ARCHIVED",
            "CAMPAIGN_PAUSED",
            "DELETED",
            "IN_PROCESS",
            "PAUSED",
            "WITH_ISSUES"
          ]
        }
      },
      "ad_statuses": {
        "title": "Ad Statuses",
        "description": "Select statuses you want to to be loaded in the stream. Empty means all available.",
        "default": [],
        "order": 6,
        "type": "array",
        "items": {
          "title": "ValidAdStatuses",
          "description": "An enumeration.",
          "enum": [
            "ACTIVE",
            "ADSET_PAUSED",
            "ARCHIVED",
            "CAMPAIGN_PAUSED",
            "DELETED",
            "DISAPPROVED",
            "IN_PROCESS",
            "PAUSED",
            "PENDING_BILLING_INFO",
            "PENDING_REVIEW",
            "PREAPPROVED",
            "WITH_ISSUES"
          ]
        }
      },
      "adcreative_statuses": {
        "title": "AdCreative Statuses",
        "description": "Select statuses you want to to be loaded in the stream. Empty means all available.",
        "default": [],
        "order": 7,
        "type": "array",
        "items": {
          "title": "ValidAdCreativeStatuses",
          "description": "An enumeration.",
          "enum": [
            "ACTIVE",
            "DELETED",
            "IN_PROCESS",
            "WITH_ISSUES"
          ]
        }
      },
      "fetch_thumbnail_images": {
        "title": "Fetch Thumbnail Images from Ad Creative",
        "description": "Set to active if you want to fetch the thumbnail_url and store the result in thumbnail_data_url for each Ad Creative.",
        "default": false,
        "order": 5,
        "type": "boolean"
      },
      "custom_insights": {
        "title": "Custom Insights",
        "description": "A list which contains ad statistics entries, each entry must have a name and can contains fields, breakdowns or action_breakdowns. Click on \"add\" to fill this field.",
        "order": 6,
        "type": "array",
        "items": {
          "title": "InsightConfig",
          "description": "Config for custom insights",
          "type": "object",
          "properties": {
            "name": {
              "title": "Name",
              "description": "The name value of insight",
              "type": "string"
            },
            "level": {
              "title": "Level",
              "description": "Chosen level for API",
              "default": "ad",
              "enum": [
                "ad",
                "adset",
                "campaign",
                "account"
              ],
              "type": "string"
            },
            "fields": {
              "title": "Fields",
              "description": "A list of chosen fields for fields parameter",
              "default": [],
              "type": "array",
              "items": {
                "title": "ValidEnums",
                "description": "An enumeration.",
                "enum": [
                  "account_currency",
                  "account_id",
                  "account_name",
                  "action_values",
                  "actions",
                  "ad_click_actions",
                  "ad_id",
                  "ad_impression_actions",
                  "ad_name",
                  "adset_end",
                  "adset_id",
                  "adset_name",
                  "adset_start",
                  "age_targeting",
                  "attribution_setting",
                  "auction_bid",
                  "auction_competitiveness",
                  "auction_max_competitor_bid",
                  "buying_type",
                  "campaign_id",
                  "campaign_name",
                  "canvas_avg_view_percent",
                  "canvas_avg_view_time",
                  "catalog_segment_actions",
                  "catalog_segment_value",
                  "catalog_segment_value_mobile_purchase_roas",
                  "catalog_segment_value_omni_purchase_roas",
                  "catalog_segment_value_website_purchase_roas",
                  "clicks",
                  "conversion_rate_ranking",
                  "conversion_values",
                  "conversions",
                  "converted_product_quantity",
                  "converted_product_value",
                  "cost_per_15_sec_video_view",
                  "cost_per_2_sec_continuous_video_view",
                  "cost_per_action_type",
                  "cost_per_ad_click",
                  "cost_per_conversion",
                  "cost_per_dda_countby_convs",
                  "cost_per_estimated_ad_recallers",
                  "cost_per_inline_link_click",
                  "cost_per_inline_post_engagement",
                  "cost_per_one_thousand_ad_impression",
                  "cost_per_outbound_click",
                  "cost_per_thruplay",
                  "cost_per_unique_action_type",
                  "cost_per_unique_click",
                  "cost_per_unique_conversion",
                  "cost_per_unique_inline_link_click",
                  "cost_per_unique_outbound_click",
                  "cpc",
                  "cpm",
                  "cpp",
                  "created_time",
                  "creative_media_type",
                  "ctr",
                  "date_start",
                  "date_stop",
                  "dda_countby_convs",
                  "dda_results",
                  "engagement_rate_ranking",
                  "estimated_ad_recall_rate",
                  "estimated_ad_recall_rate_lower_bound",
                  "estimated_ad_recall_rate_upper_bound",
                  "estimated_ad_recallers",
                  "estimated_ad_recallers_lower_bound",
                  "estimated_ad_recallers_upper_bound",
                  "frequency",
                  "full_view_impressions",
                  "full_view_reach",
                  "gender_targeting",
                  "impressions",
                  "inline_link_click_ctr",
                  "inline_link_clicks",
                  "inline_post_engagement",
                  "instagram_upcoming_event_reminders_set",
                  "instant_experience_clicks_to_open",
                  "instant_experience_clicks_to_start",
                  "instant_experience_outbound_clicks",
                  "interactive_component_tap",
                  "labels",
                  "location",
                  "mobile_app_purchase_roas",
                  "objective",
                  "optimization_goal",
                  "outbound_clicks",
                  "outbound_clicks_ctr",
                  "place_page_name",
                  "purchase_roas",
                  "qualifying_question_qualify_answer_rate",
                  "quality_ranking",
                  "quality_score_ectr",
                  "quality_score_ecvr",
                  "quality_score_organic",
                  "reach",
                  "social_spend",
                  "spend",
                  "total_postbacks",
                  "total_postbacks_detailed",
                  "total_postbacks_detailed_v4",
                  "unique_actions",
                  "unique_clicks",
                  "unique_conversions",
                  "unique_ctr",
                  "unique_inline_link_click_ctr",
                  "unique_inline_link_clicks",
                  "unique_link_clicks_ctr",
                  "unique_outbound_clicks",
                  "unique_outbound_clicks_ctr",
                  "unique_video_continuous_2_sec_watched_actions",
                  "unique_video_view_15_sec",
                  "updated_time",
                  "video_15_sec_watched_actions",
                  "video_30_sec_watched_actions",
                  "video_avg_time_watched_actions",
                  "video_continuous_2_sec_watched_actions",
                  "video_p100_watched_actions",
                  "video_p25_watched_actions",
                  "video_p50_watched_actions",
                  "video_p75_watched_actions",
                  "video_p95_watched_actions",
                  "video_play_actions",
                  "video_play_curve_actions",
                  "video_play_retention_0_to_15s_actions",
                  "video_play_retention_20_to_60s_actions",
                  "video_play_retention_graph_actions",
                  "video_thruplay_watched_actions",
                  "video_time_watched_actions",
                  "website_ctr",
                  "website_purchase_roas",
                  "wish_bid"
                ]
              }
            },
            "breakdowns": {
              "title": "Breakdowns",
              "description": "A list of chosen breakdowns for breakdowns",
              "default": [],
              "type": "array",
              "items": {
                "title": "ValidBreakdowns",
                "description": "An enumeration.",
                "enum": [
                  "ad_format_asset",
                  "age",
                  "app_id",
                  "body_asset",
                  "call_to_action_asset",
                  "coarse_conversion_value",
                  "country",
                  "description_asset",
                  "device_platform",
                  "dma",
                  "fidelity_type",
                  "frequency_value",
                  "gender",
                  "hourly_stats_aggregated_by_advertiser_time_zone",
                  "hourly_stats_aggregated_by_audience_time_zone",
                  "hsid",
                  "image_asset",
                  "impression_device",
                  "is_conversion_id_modeled",
                  "link_url_asset",
                  "mmm",
                  "place_page_id",
                  "platform_position",
                  "postback_sequence_index",
                  "product_id",
                  "publisher_platform",
                  "redownload",
                  "region",
                  "skan_campaign_id",
                  "skan_conversion_id",
                  "title_asset",
                  "video_asset"
                ]
              }
            },
            "action_breakdowns": {
              "title": "Action Breakdowns",
              "description": "A list of chosen action_breakdowns for action_breakdowns",
              "default": [],
              "type": "array",
              "items": {
                "title": "ValidActionBreakdowns",
                "description": "An enumeration.",
                "enum": [
                  "action_canvas_component_name",
                  "action_carousel_card_id",
                  "action_carousel_card_name",
                  "action_destination",
                  "action_device",
                  "action_reaction",
                  "action_target_id",
                  "action_type",
                  "action_video_sound",
                  "action_video_type"
                ]
              }
            },
            "action_report_time": {
              "title": "Action Report Time",
              "description": "Determines the report time of action stats. For example, if a person saw the ad on Jan 1st but converted on Jan 2nd, when you query the API with action_report_time=impression, you see a conversion on Jan 1st. When you query the API with action_report_time=conversion, you see a conversion on Jan 2nd.",
              "default": "mixed",
              "enum": [
                "conversion",
                "impression",
                "mixed"
              ],
              "type": "string"
            },
            "time_increment": {
              "title": "Time Increment",
              "description": "Time window in days by which to aggregate statistics. The sync will be chunked into N day intervals, where N is the number of days you specified. For example, if you set this value to 7, then all statistics will be reported as 7-day aggregates by starting from the start_date. If the start and end dates are October 1st and October 30th, then the connector will output 5 records: 01 - 06, 07 - 13, 14 - 20, 21 - 27, and 28 - 30 (3 days only).",
              "default": 1,
              "exclusiveMaximum": 90,
              "exclusiveMinimum": 0,
              "type": "integer"
            },
            "start_date": {
              "title": "Start Date",
              "description": "The date from which you'd like to replicate data for this stream, in the format YYYY-MM-DDT00:00:00Z.",
              "pattern": "^[0-9]{4}-[0-9]{2}-[0-9]{2}T[0-9]{2}:[0-9]{2}:[0-9]{2}Z$",
              "examples": [
                "2017-01-25T00:00:00Z"
              ],
              "type": "string",
              "format": "date-time"
            },
            "end_date": {
              "title": "End Date",
              "description": "The date until which you'd like to replicate data for this stream, in the format YYYY-MM-DDT00:00:00Z. All data generated between the start date and this end date will be replicated. Not setting this option will result in always syncing the latest data.",
              "pattern": "^[0-9]{4}-[0-9]{2}-[0-9]{2}T[0-9]{2}:[0-9]{2}:[0-9]{2}Z$",
              "examples": [
                "2017-01-26T00:00:00Z"
              ],
              "type": "string",
              "format": "date-time"
            },
            "insights_lookback_window": {
              "title": "Custom Insights Lookback Window",
              "description": "The attribution window",
              "default": 28,
              "maximum": 28,
              "mininum": 1,
              "exclusiveMinimum": 0,
              "type": "integer"
            },
            "insights_job_timeout": {
              "title": "Custom Insights Job Timeout",
              "description": "The insights job timeout",
              "default": 60,
              "maximum": 60,
              "mininum": 10,
              "exclusiveMinimum": 0,
              "type": "integer"
            }
          },
          "required": [
            "name"
          ]
        }
      },
      "page_size": {
        "title": "Page Size of Requests",
        "description": "Page size used when sending requests to Facebook API to specify number of records per page when response has pagination. Most users do not need to set this field unless they specifically need to tune the connector to address specific issues or use cases.",
        "default": 100,
        "order": 7,
        "exclusiveMinimum": 0,
        "type": "integer"
      },
      "insights_lookback_window": {
        "title": "Insights Lookback Window",
        "description": "The attribution window. Facebook freezes insight data 28 days after it was generated, which means that all data from the past 28 days may have changed since we last emitted it, so you can retrieve refreshed insights from the past by setting this parameter. If you set a custom lookback window value in Facebook account, please provide the same value here.",
        "default": 28,
        "order": 8,
        "maximum": 28,
        "mininum": 1,
        "exclusiveMinimum": 0,
        "type": "integer"
      },
      "insights_job_timeout": {
        "title": "Insights Job Timeout",
        "description": "Insights Job Timeout establishes the maximum amount of time (in minutes) of waiting for the report job to complete. When timeout is reached the job is considered failed and we are trying to request smaller amount of data by breaking the job to few smaller ones. If you definitely know that 60 minutes is not enough for your report to be processed then you can decrease the timeout value, so we start breaking job to smaller parts faster.",
        "default": 60,
        "order": 9,
        "maximum": 60,
        "mininum": 10,
        "exclusiveMinimum": 0,
        "type": "integer"
      },
      "action_breakdowns_allow_empty": {
        "title": "Action Breakdowns Allow Empty",
        "description": "Allows action_breakdowns to be an empty list",
        "default": true,
        "airbyte_hidden": true,
        "type": "boolean"
      },
      "client_id": {
        "title": "Client Id",
        "description": "The Client Id for your OAuth app",
        "airbyte_secret": true,
        "airbyte_hidden": true,
        "type": "string"
      },
      "client_secret": {
        "title": "Client Secret",
        "description": "The Client Secret for your OAuth app",
        "airbyte_secret": true,
        "airbyte_hidden": true,
        "type": "string"
      }
    },
<<<<<<< HEAD
    "required": [
      "account_id",
      "access_token"
    ]
=======
    "required": ["account_ids", "access_token"]
>>>>>>> 1da4dbca
  },
  "supportsIncremental": true,
  "supported_destination_sync_modes": [
    "append"
  ],
  "advanced_auth": {
    "auth_flow_type": "oauth2.0",
    "oauth_config_specification": {
      "complete_oauth_output_specification": {
        "type": "object",
        "properties": {
          "access_token": {
            "type": "string",
            "path_in_connector_config": [
              "access_token"
            ]
          }
        }
      },
      "complete_oauth_server_input_specification": {
        "type": "object",
        "properties": {
          "client_id": {
            "type": "string"
          },
          "client_secret": {
            "type": "string"
          }
        }
      },
      "complete_oauth_server_output_specification": {
        "type": "object",
        "additionalProperties": true,
        "properties": {
          "client_id": {
            "type": "string",
            "path_in_connector_config": [
              "client_id"
            ]
          },
          "client_secret": {
            "type": "string",
            "path_in_connector_config": [
              "client_secret"
            ]
          }
        }
      }
    }
  }
}<|MERGE_RESOLUTION|>--- conflicted
+++ resolved
@@ -9,14 +9,6 @@
         "title": "Ad Account ID(s)",
         "description": "The Facebook Ad account ID(s) to pull data from. The Ad account ID number is in the account dropdown menu or in your browser's address bar of your <a href=\"https://adsmanager.facebook.com/adsmanager/\">Meta Ads Manager</a>. See the <a href=\"https://www.facebook.com/business/help/1492627900875762\">docs</a> for more information.",
         "order": 0,
-<<<<<<< HEAD
-        "pattern": "^[0-9]+$",
-        "pattern_descriptor": "1234567890",
-        "examples": [
-          "111111111111111"
-        ],
-        "type": "string"
-=======
         "pattern_descriptor": "The Ad Account ID must be a number.",
         "examples": ["111111111111111"],
         "type": "array",
@@ -26,7 +18,6 @@
           "type": "string"
         },
         "uniqueItems": true
->>>>>>> 1da4dbca
       },
       "access_token": {
         "title": "Access Token",
@@ -495,14 +486,7 @@
         "type": "string"
       }
     },
-<<<<<<< HEAD
-    "required": [
-      "account_id",
-      "access_token"
-    ]
-=======
     "required": ["account_ids", "access_token"]
->>>>>>> 1da4dbca
   },
   "supportsIncremental": true,
   "supported_destination_sync_modes": [
