--- conflicted
+++ resolved
@@ -3,11 +3,7 @@
 build-backend = "poetry.core.masonry.api"
 
 [tool.poetry]
-<<<<<<< HEAD
-version = "0.4.1"
-=======
 version = "0.4.0"
->>>>>>> 728c92cb
 name = "source-google-sheets"
 description = "Source implementation for Google Sheets."
 authors = [ "Airbyte <contact@airbyte.io>",]
