--- conflicted
+++ resolved
@@ -3,11 +3,7 @@
 build-backend = "poetry.core.masonry.api"
 
 [tool.poetry]
-<<<<<<< HEAD
-version = "3.3.0"
-=======
-version = "3.3.1"
->>>>>>> d34d7e62
+version = "3.4.0"
 name = "source-mixpanel"
 description = "Source implementation for Mixpanel."
 authors = ["Airbyte <contact@airbyte.io>"]
