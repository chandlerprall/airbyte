/*
 * Copyright (c) 2023 Airbyte, Inc., all rights reserved.
 */

package io.airbyte.integrations.source.mongodb.internal.cdc;

import static io.airbyte.integrations.source.mongodb.internal.MongoConstants.DATABASE_CONFIGURATION_KEY;
import static io.airbyte.integrations.source.mongodb.internal.MongoConstants.REPLICA_SET_CONFIGURATION_KEY;

import com.fasterxml.jackson.databind.JsonNode;
import com.google.common.annotations.VisibleForTesting;
import com.mongodb.client.MongoClient;
<<<<<<< HEAD
import com.mongodb.client.MongoCollection;
import com.mongodb.client.MongoDatabase;
import com.mongodb.client.model.Accumulators;
import com.mongodb.client.model.Aggregates;
import com.mongodb.client.model.Filters;
import com.mongodb.client.model.Projections;
import com.mongodb.client.model.Sorts;
import io.airbyte.commons.exceptions.ConfigErrorException;
=======
>>>>>>> dc438a0d
import io.airbyte.commons.json.Jsons;
import io.airbyte.commons.util.AutoCloseableIterator;
import io.airbyte.commons.util.AutoCloseableIterators;
import io.airbyte.integrations.debezium.AirbyteDebeziumHandler;
import io.airbyte.integrations.debezium.internals.DebeziumPropertiesManager;
import io.airbyte.integrations.debezium.internals.mongodb.MongoDbCdcTargetPosition;
import io.airbyte.integrations.debezium.internals.mongodb.MongoDbDebeziumStateUtil;
<<<<<<< HEAD
import io.airbyte.integrations.source.mongodb.internal.MongoDbStateIterator;
import io.airbyte.integrations.source.mongodb.internal.state.IdType;
import io.airbyte.integrations.source.mongodb.internal.state.MongoDbStateManager;
import io.airbyte.integrations.source.mongodb.internal.state.MongoDbStreamState;
import io.airbyte.protocol.models.Field;
=======
import io.airbyte.integrations.source.mongodb.internal.InitialSnapshotHandler;
import io.airbyte.integrations.source.mongodb.internal.state.MongoDbStateManager;
>>>>>>> dc438a0d
import io.airbyte.protocol.models.v0.AirbyteMessage;
import io.airbyte.protocol.models.v0.ConfiguredAirbyteCatalog;
import io.airbyte.protocol.models.v0.ConfiguredAirbyteStream;
import java.time.Duration;
import java.time.Instant;
import java.util.ArrayList;
import java.util.Collection;
import java.util.Collections;
import java.util.List;
import java.util.OptionalInt;
import java.util.OptionalLong;
import java.util.Properties;
import java.util.function.Supplier;
import java.util.stream.Collectors;
import java.util.stream.Stream;
import org.bson.BsonTimestamp;
<<<<<<< HEAD
import org.bson.Document;
import org.bson.conversions.Bson;
import org.bson.types.ObjectId;
=======
>>>>>>> dc438a0d
import org.slf4j.Logger;
import org.slf4j.LoggerFactory;

/**
 * Provides methods to initialize the stream iterators based on the state of each stream in the
 * configured catalog.
 * <p />
 * <p />
 * For more information on the iterator selection logic, see
 * {@link MongoDbCdcInitialSnapshotUtils#getStreamsForInitialSnapshot(MongoDbStateManager, ConfiguredAirbyteCatalog, boolean)}
 * and {@link AirbyteDebeziumHandler#getIncrementalIterators}
 */
public class MongoDbCdcInitializer {

  private static final Logger LOGGER = LoggerFactory.getLogger(MongoDbCdcInitializer.class);

  private final MongoDbDebeziumStateUtil mongoDbDebeziumStateUtil;

  @VisibleForTesting
  MongoDbCdcInitializer(MongoDbDebeziumStateUtil mongoDbDebeziumStateUtil) {
    this.mongoDbDebeziumStateUtil = mongoDbDebeziumStateUtil;
  }

  public MongoDbCdcInitializer() {
    this(new MongoDbDebeziumStateUtil());
  }

  /**
   * Generates the list of stream iterators based on the configured catalog and stream state. This
   * list will include any initial snapshot iterators, followed by incremental iterators, where
   * applicable.
   *
   * @param mongoClient The {@link MongoClient} used to interact with the target MongoDB server.
   * @param catalog The configured Airbyte catalog of streams for the source.
   * @param stateManager The {@link MongoDbStateManager} that provides state information used for
   *        iterator selection.
   * @param emittedAt The timestamp of the sync.
   * @param config The configuration of the source.
   * @return The list of stream iterators with initial snapshot iterators before any incremental
   *         iterators.
   */
  public List<AutoCloseableIterator<AirbyteMessage>> createCdcIterators(
                                                                        final MongoClient mongoClient,
                                                                        final ConfiguredAirbyteCatalog catalog,
                                                                        final MongoDbStateManager stateManager,
                                                                        final Instant emittedAt,
                                                                        final JsonNode config) {

    final Duration firstRecordWaitTime = Duration.ofMinutes(5); // TODO get from connector config?
    final OptionalInt queueSize = OptionalInt.empty(); // TODO get from connector config?
    final Properties defaultDebeziumProperties = MongoDbCdcProperties.getDebeziumProperties();
    final String databaseName = config.get(DATABASE_CONFIGURATION_KEY).asText();
    final String replicaSet = config.get(REPLICA_SET_CONFIGURATION_KEY).asText();
    final JsonNode initialDebeziumState = mongoDbDebeziumStateUtil.constructInitialDebeziumState(mongoClient, databaseName, replicaSet);
    final JsonNode cdcState = (stateManager.getCdcState() == null || stateManager.getCdcState().state() == null) ? initialDebeziumState
        : Jsons.clone(stateManager.getCdcState().state());
    final OptionalLong savedOffset = mongoDbDebeziumStateUtil.savedOffset(
        Jsons.clone(defaultDebeziumProperties),
        catalog,
        cdcState,
        config,
        mongoClient);

    // We should always be able to extract offset out of state if it's not null
    if (cdcState != null && savedOffset.isEmpty()) {
      throw new RuntimeException(
          "Unable extract the offset out of state, State mutation might not be working. " + cdcState);
    }

    final boolean savedOffsetAfterResumeToken = mongoDbDebeziumStateUtil.isSavedOffsetAfterResumeToken(mongoClient, savedOffset);

    if (!savedOffsetAfterResumeToken) {
      LOGGER.warn("Saved offset is before most recent resume token. Airbyte will trigger a full refresh.");
    }

    final MongoDbCdcState stateToBeUsed =
        (!savedOffsetAfterResumeToken || stateManager.getCdcState() == null || stateManager.getCdcState().state() == null)
            ? new MongoDbCdcState(initialDebeziumState)
            : stateManager.getCdcState();

    final List<ConfiguredAirbyteStream> initialSnapshotStreams =
        MongoDbCdcInitialSnapshotUtils.getStreamsForInitialSnapshot(stateManager, catalog, savedOffsetAfterResumeToken);
    final InitialSnapshotHandler initialSnapshotHandler = new InitialSnapshotHandler();
    final List<AutoCloseableIterator<AirbyteMessage>> initialSnapshotIterators =
        initialSnapshotHandler.getIterators(initialSnapshotStreams, stateManager, mongoClient.getDatabase(databaseName), emittedAt);

    final AirbyteDebeziumHandler<BsonTimestamp> handler = new AirbyteDebeziumHandler<>(config,
        MongoDbCdcTargetPosition.targetPosition(mongoClient), false, firstRecordWaitTime, queueSize);
    final MongoDbCdcStateHandler mongoDbCdcStateHandler = new MongoDbCdcStateHandler(stateManager);
    final MongoDbCdcConnectorMetadataInjector cdcMetadataInjector = MongoDbCdcConnectorMetadataInjector.getInstance(emittedAt);
    final MongoDbCdcSavedInfoFetcher cdcSavedInfoFetcher = new MongoDbCdcSavedInfoFetcher(stateToBeUsed);

    final Supplier<AutoCloseableIterator<AirbyteMessage>> incrementalIteratorSupplier = () -> handler.getIncrementalIterators(catalog,
        cdcSavedInfoFetcher,
        mongoDbCdcStateHandler,
        cdcMetadataInjector,
        defaultDebeziumProperties,
        DebeziumPropertiesManager.DebeziumConnectorType.MONGODB,
        emittedAt,
        false);

    return Stream
        .of(initialSnapshotIterators, Collections.singletonList(AutoCloseableIterators.lazyIterator(incrementalIteratorSupplier, null)))
        .flatMap(Collection::stream)
        .collect(Collectors.toList());
  }

<<<<<<< HEAD
  /**
   * Converts the streams in the catalog into a list of AutoCloseableIterators.
   */
  private List<AutoCloseableIterator<AirbyteMessage>> convertCatalogToIterators(
                                                                                final ConfiguredAirbyteCatalog catalog,
                                                                                final MongoDbStateManager stateManager,
                                                                                final MongoDatabase database,
                                                                                final Instant emittedAt) {
    return catalog.getStreams()
        .stream()
        .peek(airbyteStream -> {
          if (!airbyteStream.getSyncMode().equals(SyncMode.INCREMENTAL))
            LOGGER.warn("Stream {} configured with unsupported sync mode: {}", airbyteStream.getStream().getName(), airbyteStream.getSyncMode());
        })
        .filter(airbyteStream -> airbyteStream.getSyncMode().equals(SyncMode.INCREMENTAL))
        .map(airbyteStream -> {
          final var collectionName = airbyteStream.getStream().getName();
          final var collection = database.getCollection(collectionName);
          final var idTypes = aggregateIdField(collection);

          if (idTypes.size() != 1) {
            throw new ConfigErrorException("The _id fields in a collection must be consistently typed.");
          }

          if (IdType.findByMongoDbType(idTypes.get(0)).isEmpty()) {
            throw new ConfigErrorException("Only _id fields with the following types are currently supported: " + IdType.SUPPORTED);
          }

          // TODO verify that if all fields are selected that all fields are returned here
          // (or should this check and ignore them if all fields are selected)
          final var fields = Projections.fields(Projections.include(CatalogHelpers.getTopLevelFieldNames(airbyteStream).stream().toList()));

          // find the existing state, if there is one, for this steam
          final Optional<MongoDbStreamState> existingState =
              stateManager.getStreamState(airbyteStream.getStream().getName(), airbyteStream.getStream().getNamespace());

          // The filter determines the starting point of this iterator based on the state of this collection.
          // If a state exists, it will use that state to create a query akin to
          // "where _id > [last saved state] order by _id ASC".
          // If no state exists, it will create a query akin to "where 1=1 order by _id ASC"
          final Bson filter = existingState
              .map(state -> Filters.gt(ID_FIELD, state.idTypeAsMongoDbType(state.id())))
              // if nothing was found, return a new BsonDocument
              .orElseGet(BsonDocument::new);

          final var cursor = collection.find()
              .filter(filter)
              .projection(fields)
              .sort(Sorts.ascending(ID_FIELD))
              .cursor();

          final var stateIterator =
              new MongoDbStateIterator(cursor, stateManager, airbyteStream, emittedAt, CHECKPOINT_INTERVAL, CHECKPOINT_DURATION);
          return AutoCloseableIterators.fromIterator(stateIterator, cursor::close, null);
        })
        .toList();
  }

  /**
   * Returns a list of types (as strings) that the _id field has for the provided collection.
   * @param collection Collection to aggregate the _id types of.
   * @return List of bson types (as strings) that the _id field contains.
   */
  private List<String> aggregateIdField(final MongoCollection<Document> collection) {
    final List<String> idTypes = new ArrayList<>();
    // Sanity check that all ID_FIELD values are of the same type for this collection.
    // db.collection.aggregate([
    //   {
    //     $group : {
    //       _id : { $type : "$_id" },
    //       count : { $sum : 1 }
    //     }
    //   }
    // ])
    collection.aggregate(List.of(
        Aggregates.group(
            new Document("_id", new Document("$type", "$_id")),
            Accumulators.sum("count", 1)
        )
    )).forEach(document -> {
      // the document will be in the structure of
      // {"_id": {"_id": "[TYPE]"}, "count": [COUNT]}
      // where [TYPE] is the bson type (objectId, string, etc.) and [COUNT] is the number of documents of that type
      final Document innerDocument = document.get("_id", Document.class);
      idTypes.add(innerDocument.get("_id").toString());
    });

    return idTypes;
  }
=======
>>>>>>> dc438a0d
}<|MERGE_RESOLUTION|>--- conflicted
+++ resolved
@@ -10,17 +10,6 @@
 import com.fasterxml.jackson.databind.JsonNode;
 import com.google.common.annotations.VisibleForTesting;
 import com.mongodb.client.MongoClient;
-<<<<<<< HEAD
-import com.mongodb.client.MongoCollection;
-import com.mongodb.client.MongoDatabase;
-import com.mongodb.client.model.Accumulators;
-import com.mongodb.client.model.Aggregates;
-import com.mongodb.client.model.Filters;
-import com.mongodb.client.model.Projections;
-import com.mongodb.client.model.Sorts;
-import io.airbyte.commons.exceptions.ConfigErrorException;
-=======
->>>>>>> dc438a0d
 import io.airbyte.commons.json.Jsons;
 import io.airbyte.commons.util.AutoCloseableIterator;
 import io.airbyte.commons.util.AutoCloseableIterators;
@@ -28,22 +17,13 @@
 import io.airbyte.integrations.debezium.internals.DebeziumPropertiesManager;
 import io.airbyte.integrations.debezium.internals.mongodb.MongoDbCdcTargetPosition;
 import io.airbyte.integrations.debezium.internals.mongodb.MongoDbDebeziumStateUtil;
-<<<<<<< HEAD
-import io.airbyte.integrations.source.mongodb.internal.MongoDbStateIterator;
-import io.airbyte.integrations.source.mongodb.internal.state.IdType;
-import io.airbyte.integrations.source.mongodb.internal.state.MongoDbStateManager;
-import io.airbyte.integrations.source.mongodb.internal.state.MongoDbStreamState;
-import io.airbyte.protocol.models.Field;
-=======
 import io.airbyte.integrations.source.mongodb.internal.InitialSnapshotHandler;
 import io.airbyte.integrations.source.mongodb.internal.state.MongoDbStateManager;
->>>>>>> dc438a0d
 import io.airbyte.protocol.models.v0.AirbyteMessage;
 import io.airbyte.protocol.models.v0.ConfiguredAirbyteCatalog;
 import io.airbyte.protocol.models.v0.ConfiguredAirbyteStream;
 import java.time.Duration;
 import java.time.Instant;
-import java.util.ArrayList;
 import java.util.Collection;
 import java.util.Collections;
 import java.util.List;
@@ -54,12 +34,6 @@
 import java.util.stream.Collectors;
 import java.util.stream.Stream;
 import org.bson.BsonTimestamp;
-<<<<<<< HEAD
-import org.bson.Document;
-import org.bson.conversions.Bson;
-import org.bson.types.ObjectId;
-=======
->>>>>>> dc438a0d
 import org.slf4j.Logger;
 import org.slf4j.LoggerFactory;
 
@@ -167,96 +141,4 @@
         .collect(Collectors.toList());
   }
 
-<<<<<<< HEAD
-  /**
-   * Converts the streams in the catalog into a list of AutoCloseableIterators.
-   */
-  private List<AutoCloseableIterator<AirbyteMessage>> convertCatalogToIterators(
-                                                                                final ConfiguredAirbyteCatalog catalog,
-                                                                                final MongoDbStateManager stateManager,
-                                                                                final MongoDatabase database,
-                                                                                final Instant emittedAt) {
-    return catalog.getStreams()
-        .stream()
-        .peek(airbyteStream -> {
-          if (!airbyteStream.getSyncMode().equals(SyncMode.INCREMENTAL))
-            LOGGER.warn("Stream {} configured with unsupported sync mode: {}", airbyteStream.getStream().getName(), airbyteStream.getSyncMode());
-        })
-        .filter(airbyteStream -> airbyteStream.getSyncMode().equals(SyncMode.INCREMENTAL))
-        .map(airbyteStream -> {
-          final var collectionName = airbyteStream.getStream().getName();
-          final var collection = database.getCollection(collectionName);
-          final var idTypes = aggregateIdField(collection);
-
-          if (idTypes.size() != 1) {
-            throw new ConfigErrorException("The _id fields in a collection must be consistently typed.");
-          }
-
-          if (IdType.findByMongoDbType(idTypes.get(0)).isEmpty()) {
-            throw new ConfigErrorException("Only _id fields with the following types are currently supported: " + IdType.SUPPORTED);
-          }
-
-          // TODO verify that if all fields are selected that all fields are returned here
-          // (or should this check and ignore them if all fields are selected)
-          final var fields = Projections.fields(Projections.include(CatalogHelpers.getTopLevelFieldNames(airbyteStream).stream().toList()));
-
-          // find the existing state, if there is one, for this steam
-          final Optional<MongoDbStreamState> existingState =
-              stateManager.getStreamState(airbyteStream.getStream().getName(), airbyteStream.getStream().getNamespace());
-
-          // The filter determines the starting point of this iterator based on the state of this collection.
-          // If a state exists, it will use that state to create a query akin to
-          // "where _id > [last saved state] order by _id ASC".
-          // If no state exists, it will create a query akin to "where 1=1 order by _id ASC"
-          final Bson filter = existingState
-              .map(state -> Filters.gt(ID_FIELD, state.idTypeAsMongoDbType(state.id())))
-              // if nothing was found, return a new BsonDocument
-              .orElseGet(BsonDocument::new);
-
-          final var cursor = collection.find()
-              .filter(filter)
-              .projection(fields)
-              .sort(Sorts.ascending(ID_FIELD))
-              .cursor();
-
-          final var stateIterator =
-              new MongoDbStateIterator(cursor, stateManager, airbyteStream, emittedAt, CHECKPOINT_INTERVAL, CHECKPOINT_DURATION);
-          return AutoCloseableIterators.fromIterator(stateIterator, cursor::close, null);
-        })
-        .toList();
-  }
-
-  /**
-   * Returns a list of types (as strings) that the _id field has for the provided collection.
-   * @param collection Collection to aggregate the _id types of.
-   * @return List of bson types (as strings) that the _id field contains.
-   */
-  private List<String> aggregateIdField(final MongoCollection<Document> collection) {
-    final List<String> idTypes = new ArrayList<>();
-    // Sanity check that all ID_FIELD values are of the same type for this collection.
-    // db.collection.aggregate([
-    //   {
-    //     $group : {
-    //       _id : { $type : "$_id" },
-    //       count : { $sum : 1 }
-    //     }
-    //   }
-    // ])
-    collection.aggregate(List.of(
-        Aggregates.group(
-            new Document("_id", new Document("$type", "$_id")),
-            Accumulators.sum("count", 1)
-        )
-    )).forEach(document -> {
-      // the document will be in the structure of
-      // {"_id": {"_id": "[TYPE]"}, "count": [COUNT]}
-      // where [TYPE] is the bson type (objectId, string, etc.) and [COUNT] is the number of documents of that type
-      final Document innerDocument = document.get("_id", Document.class);
-      idTypes.add(innerDocument.get("_id").toString());
-    });
-
-    return idTypes;
-  }
-=======
->>>>>>> dc438a0d
 }