data:
  allowedHosts:
    hosts:
      - api.rechargeapps.com
  registries:
    oss:
      enabled: true
    cloud:
      enabled: true
  connectorSubtype: api
  connectorType: source
  definitionId: 45d2e135-2ede-49e1-939f-3e3ec357a65e
  dockerImageTag: 1.1.0
  dockerRepository: airbyte/source-recharge
  githubIssueLabel: source-recharge
  icon: recharge.svg
  license: MIT
  name: Recharge
  releaseDate: TODO
  releaseStage: generally_available
  supportLevel: community
  documentationUrl: https://docs.airbyte.com/integrations/sources/recharge
  tags:
    - language:lowcode
  ab_internal:
    sl: 200
<<<<<<< HEAD
    ql: 300
=======
    ql: 400
  supportLevel: certified
>>>>>>> 4584f1c8
metadataSpecVersion: "1.0"<|MERGE_RESOLUTION|>--- conflicted
+++ resolved
@@ -24,10 +24,6 @@
     - language:lowcode
   ab_internal:
     sl: 200
-<<<<<<< HEAD
-    ql: 300
-=======
     ql: 400
   supportLevel: certified
->>>>>>> 4584f1c8
 metadataSpecVersion: "1.0"