--- conflicted
+++ resolved
@@ -10,11 +10,7 @@
   connectorSubtype: api
   connectorType: source
   definitionId: b117307c-14b6-41aa-9422-947e34922962
-<<<<<<< HEAD
-  dockerImageTag: 2.4.3
-=======
   dockerImageTag: 2.5.0
->>>>>>> 40717f57
   dockerRepository: airbyte/source-salesforce
   documentationUrl: https://docs.airbyte.com/integrations/sources/salesforce
   githubIssueLabel: source-salesforce
