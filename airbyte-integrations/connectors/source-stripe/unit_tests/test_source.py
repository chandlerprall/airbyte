--- conflicted
+++ resolved
@@ -42,11 +42,7 @@
     with open("sample_files/config.json") as f:
         config = json.load(f)
     streams = SourceStripe().streams(config=config)
-<<<<<<< HEAD
-    assert len(streams) == 47
-=======
-    assert len(streams) == 44
->>>>>>> a16cbea2
+    assert len(streams) == 45
 
 
 @pytest.fixture(name="config")
