#
# Copyright (c) 2023 Airbyte, Inc., all rights reserved.
#


import calendar
import copy
import re
from datetime import datetime
from unittest.mock import patch
from urllib.parse import parse_qsl, urlparse

import pendulum
import pytest
import pytz
import requests
from airbyte_cdk import AirbyteLogger
from source_zendesk_support.source import BasicApiTokenAuthenticator, SourceZendeskSupport
from source_zendesk_support.streams import (
    DATETIME_FORMAT,
    END_OF_STREAM_KEY,
    LAST_END_TIME_KEY,
    AccountAttributes,
    AttributeDefinitions,
    AuditLogs,
    BaseSourceZendeskSupportStream,
    Brands,
    CustomRoles,
    GroupMemberships,
    Groups,
    Macros,
<<<<<<< HEAD
    OrganizationFields,
=======
    OrganizationMemberships,
>>>>>>> f2b48d00
    Organizations,
    PostCommentVotes,
    Posts,
    SatisfactionRatings,
    Schedules,
    SlaPolicies,
    SourceZendeskIncrementalExportStream,
    SourceZendeskSupportStream,
    Tags,
    TicketAudits,
    TicketComments,
    TicketFields,
    TicketForms,
    TicketMetricEvents,
    TicketMetrics,
    Tickets,
    TicketSkips,
    Users,
    UserSettingsStream,
)
from test_data.data import TICKET_EVENTS_STREAM_RESPONSE
from utils import read_full_refresh

# prepared config
STREAM_ARGS = {
    "subdomain": "sandbox",
    "start_date": "2021-06-01T00:00:00Z",
    "authenticator": BasicApiTokenAuthenticator("test@airbyte.io", "api_token"),
}

# raw config
TEST_CONFIG = {
    "subdomain": "sandbox",
    "start_date": "2021-06-01T00:00:00Z",
    "credentials": {"credentials": "api_token", "email": "integration-test@airbyte.io", "api_token": "api_token"},
}

# raw config oauth
TEST_CONFIG_OAUTH = {
    "subdomain": "sandbox",
    "start_date": "2021-06-01T00:00:00Z",
    "credentials": {"credentials": "oauth2.0", "access_token": "test_access_token"},
}

DATETIME_STR = "2021-07-22T06:55:55Z"
DATETIME_FROM_STR = datetime.strptime(DATETIME_STR, DATETIME_FORMAT)
STREAM_URL = "https://subdomain.zendesk.com/api/v2/stream.json?&start_time=1647532987&page=1"
URL_BASE = "https://sandbox.zendesk.com/api/v2/"


def snake_case(name):
    s1 = re.sub("(.)([A-Z][a-z]+)", r"\1_\2", name)
    return re.sub("([a-z0-9])([A-Z])", r"\1_\2", s1).lower()


def test_date_time_format():
    assert DATETIME_FORMAT == "%Y-%m-%dT%H:%M:%SZ"


def test_last_end_time_key():
    assert LAST_END_TIME_KEY == "_last_end_time"


def test_end_of_stream_key():
    assert END_OF_STREAM_KEY == "end_of_stream"


def test_token_authenticator():
    # we expect base64 from creds input
    expected = "dGVzdEBhaXJieXRlLmlvL3Rva2VuOmFwaV90b2tlbg=="
    result = BasicApiTokenAuthenticator("test@airbyte.io", "api_token")
    assert result._token == expected


@pytest.mark.parametrize(
    "config",
    [(TEST_CONFIG), (TEST_CONFIG_OAUTH)],
    ids=["api_token", "oauth"],
)
def test_convert_config2stream_args(config):
    result = SourceZendeskSupport().convert_config2stream_args(config)
    assert "authenticator" in result


@pytest.mark.parametrize(
    "config, expected",
    [(TEST_CONFIG, "aW50ZWdyYXRpb24tdGVzdEBhaXJieXRlLmlvL3Rva2VuOmFwaV90b2tlbg=="), (TEST_CONFIG_OAUTH, "test_access_token")],
    ids=["api_token", "oauth"],
)
def test_get_authenticator(config, expected):
    # we expect base64 from creds input
    result = SourceZendeskSupport().get_authenticator(config=config)
    assert result._token == expected


@pytest.mark.parametrize(
    "response, start_date, check_passed",
    [({"active_features": {"organization_access_enabled": True}}, "2020-01-01T00:00:00Z", True), ({}, "2020-01-00T00:00:00Z", False)],
    ids=["check_successful", "invalid_start_date"],
)
def test_check(response, start_date, check_passed):
    config = copy.deepcopy(TEST_CONFIG)
    config["start_date"] = start_date
    with patch.object(UserSettingsStream, "get_settings", return_value=response) as mock_method:
        ok, _ = SourceZendeskSupport().check_connection(logger=AirbyteLogger, config=config)
        assert check_passed == ok
        if ok:
            mock_method.assert_called()


@pytest.mark.parametrize(
    "ticket_forms_response, status_code, expected_n_streams, expected_warnings",
    [
<<<<<<< HEAD
        ({"ticket_forms": [{"id": 1, "updated_at": "2021-07-08T00:05:45Z"}]}, 200, 20, []),
        (
            {"error": "Not sufficient permissions"},
            403,
            19,
            ["Skipping stream ticket_forms: Check permissions, error message: Not sufficient permissions."],
=======
        ({"ticket_forms": [{"id": 1, "updated_at": "2021-07-08T00:05:45Z"}]}, 200, 27, []),
        (
                {"error": "Not sufficient permissions"},
                403,
                24,
                ["Skipping stream ticket_forms: Check permissions, error message: Not sufficient permissions."],
>>>>>>> f2b48d00
        ),
    ],
    ids=["forms_accessible", "forms_inaccessible"],
)
def test_full_access_streams(caplog, requests_mock, ticket_forms_response, status_code, expected_n_streams, expected_warnings):
    requests_mock.get("/api/v2/ticket_forms", status_code=status_code, json=ticket_forms_response)
    result = SourceZendeskSupport().streams(config=TEST_CONFIG)
    assert len(result) == expected_n_streams
    logged_warnings = iter([record for record in caplog.records if record.levelname == "ERROR"])
    for msg in expected_warnings:
        assert msg in next(logged_warnings).message


@pytest.fixture(autouse=True)
def time_sleep_mock(mocker):
    time_mock = mocker.patch("time.sleep", lambda x: None)
    yield time_mock


def test_str2datetime():
    expected = datetime.strptime(DATETIME_STR, DATETIME_FORMAT)
    output = BaseSourceZendeskSupportStream.str2datetime(DATETIME_STR)
    assert output == expected


def test_datetime2str():
    expected = datetime.strftime(DATETIME_FROM_STR.replace(tzinfo=pytz.UTC), DATETIME_FORMAT)
    output = BaseSourceZendeskSupportStream.datetime2str(DATETIME_FROM_STR)
    assert output == expected


def test_str2unixtime():
    expected = calendar.timegm(DATETIME_FROM_STR.utctimetuple())
    output = BaseSourceZendeskSupportStream.str2unixtime(DATETIME_STR)
    assert output == expected


def test_check_start_time_param():
    expected = 1626936955
    start_time = calendar.timegm(pendulum.parse(DATETIME_STR).utctimetuple())
    output = SourceZendeskIncrementalExportStream.check_start_time_param(start_time)
    assert output == expected


def test_parse_next_page_number(requests_mock):
    expected = dict(parse_qsl(urlparse(TICKET_EVENTS_STREAM_RESPONSE.get("next_page")).query)).get("page")
    requests_mock.get(STREAM_URL, json=TICKET_EVENTS_STREAM_RESPONSE)
    test_response = requests.get(STREAM_URL)
    output = BaseSourceZendeskSupportStream._parse_next_page_number(test_response)
    assert output == expected


def test_parse_next_page_number_from_empty_json(requests_mock):
    requests_mock.get(STREAM_URL, text="", status_code=403)
    test_response = requests.get(STREAM_URL)
    output = BaseSourceZendeskSupportStream._parse_next_page_number(test_response)
    assert output is None


def test_next_page_token(requests_mock):
    # mocking the logic of next_page_token
    if TICKET_EVENTS_STREAM_RESPONSE.get(END_OF_STREAM_KEY) is False:
        expected = {"created_at": 1122334455}
    else:
        expected = None
    requests_mock.get(STREAM_URL, json=TICKET_EVENTS_STREAM_RESPONSE)
    test_response = requests.get(STREAM_URL)
    output = TicketComments(**STREAM_ARGS).next_page_token(test_response)
    assert expected == output


@pytest.mark.parametrize(
    "stream_state, expected",
    [
        # valid state, expect the value of the state
        ({"updated_at": "2022-04-01"}, 1648771200),
        # invalid state, expect the start_date from STREAM_ARGS
        ({"updated_at": ""}, 1622505600),
        ({"updated_at": None}, 1622505600),
        ({"missing_cursor": "2022-04-01"}, 1622505600),
    ],
    ids=["state present", "empty string in state", "state is None", "cursor is not in the state object"],
)
def test_check_stream_state(stream_state, expected):
    result = Tickets(**STREAM_ARGS).check_stream_state(stream_state)
    assert result == expected


def test_request_params(requests_mock):
    expected = {"start_time": calendar.timegm(pendulum.parse(STREAM_ARGS.get("start_date")).utctimetuple()), "include": "comment_events"}
    stream_state = None
    requests_mock.get(STREAM_URL, json=TICKET_EVENTS_STREAM_RESPONSE)
    test_response = requests.get(STREAM_URL)
    next_page_token = TicketComments(**STREAM_ARGS).next_page_token(test_response)
    output = TicketComments(**STREAM_ARGS).request_params(stream_state, None)
    assert next_page_token is not None
    assert expected == output


def test_parse_response_from_empty_json(requests_mock):
    requests_mock.get(STREAM_URL, text="", status_code=403)
    test_response = requests.get(STREAM_URL)
    output = Schedules(**STREAM_ARGS).parse_response(test_response, {})
    assert list(output) == []


def test_parse_response(requests_mock):
    requests_mock.get(STREAM_URL, json=TICKET_EVENTS_STREAM_RESPONSE)
    test_response = requests.get(STREAM_URL)
    output = TicketComments(**STREAM_ARGS).parse_response(test_response)
    # get the first parsed element from generator
    parsed_output = list(output)[0]
    # check, if we have all transformations correctly
    for entity in TicketComments.list_entities_from_event:
        assert True if entity in parsed_output else False


def test_retry(mocker):
    backoff_time_mock = mocker.Mock()
    with mocker.patch.object(SourceZendeskSupportStream, "backoff_time", return_value=backoff_time_mock):
        stream = SourceZendeskSupportStream(**STREAM_ARGS)
        stream._retry(request=mocker.Mock(), retries=0)
        assert not backoff_time_mock.called, "backoff_time should not have been called"


class TestAllStreams:
    @pytest.mark.parametrize(
        "expected_stream_cls",
        [
            (AuditLogs),
            (GroupMemberships),
            (Groups),
            (Macros),
            (Organizations),
<<<<<<< HEAD
            (OrganizationFields),
=======
            (Posts),
            (OrganizationMemberships),
>>>>>>> f2b48d00
            (SatisfactionRatings),
            (SlaPolicies),
            (Tags),
            (TicketAudits),
            (TicketComments),
            (TicketFields),
            (TicketForms),
            (TicketMetrics),
            (TicketSkips),
            (TicketMetricEvents),
            (Tickets),
            (Users),
            (Brands),
            (CustomRoles),
            (Schedules),
            (AccountAttributes),
            (AttributeDefinitions),
        ],
        ids=[
            "AuditLogs",
            "GroupMemberships",
            "Groups",
            "Macros",
            "Organizations",
<<<<<<< HEAD
            "OrganizationFields",
=======
            "Posts",
            "OrganizationMemberships",
>>>>>>> f2b48d00
            "SatisfactionRatings",
            "SlaPolicies",
            "Tags",
            "TicketAudits",
            "TicketComments",
            "TicketFields",
            "TicketForms",
            "TicketMetrics",
            "TicketSkips",
            "TicketMetricEvents",
            "Tickets",
            "Users",
            "Brands",
            "CustomRoles",
            "Schedules",
            "AccountAttributes",
            "AttributeDefinitions",
        ],
    )
    def test_streams(self, expected_stream_cls):
        with patch.object(TicketForms, "read_records", return_value=[{}]) as mocked_records:
            streams = SourceZendeskSupport().streams(TEST_CONFIG)
            mocked_records.assert_called()
            for stream in streams:
                if expected_stream_cls in streams:
                    assert isinstance(stream, expected_stream_cls)

    @pytest.mark.parametrize(
        "stream_cls, expected",
        [
            (AuditLogs, "audit_logs"),
            (GroupMemberships, "group_memberships"),
            (Groups, "groups"),
            (Macros, "macros"),
            (Organizations, "organizations"),
<<<<<<< HEAD
            (OrganizationFields, "organization_fields"),
=======
            (Posts, "community/posts"),
            (OrganizationMemberships, "organization_memberships"),
>>>>>>> f2b48d00
            (SatisfactionRatings, "satisfaction_ratings"),
            (SlaPolicies, "slas/policies.json"),
            (Tags, "tags"),
            (TicketAudits, "ticket_audits"),
            (TicketComments, "incremental/ticket_events.json"),
            (TicketFields, "ticket_fields"),
            (TicketForms, "ticket_forms"),
            (TicketMetrics, "ticket_metrics"),
            (TicketSkips, "skips.json"),
            (TicketMetricEvents, "incremental/ticket_metric_events"),
            (Tickets, "incremental/tickets.json"),
            (Users, "incremental/users.json"),
            (Brands, "brands"),
            (CustomRoles, "custom_roles"),
            (Schedules, "business_hours/schedules.json"),
            (AccountAttributes, "routing/attributes"),
            (AttributeDefinitions, "routing/attributes/definitions"),
        ],
        ids=[
            "AuditLogs",
            "GroupMemberships",
            "Groups",
            "Macros",
            "Organizations",
<<<<<<< HEAD
            "OrganizationFields",
=======
            "Posts",
            "OrganizationMemberships",
>>>>>>> f2b48d00
            "SatisfactionRatings",
            "SlaPolicies",
            "Tags",
            "TicketAudits",
            "TicketComments",
            "TicketFields",
            "TicketForms",
            "TicketMetrics",
            "TicketSkips",
            "TicketMetricEvents",
            "Tickets",
            "Users",
            "Brands",
            "CustomRoles",
            "Schedules",
            "AccountAttributes",
            "AttributeDefinitions",
        ],
    )
    def test_path(self, stream_cls, expected):
        stream = stream_cls(**STREAM_ARGS)
        result = stream.path()
        assert result == expected


class TestSourceZendeskSupportStream:
    @pytest.mark.parametrize(
        "stream_cls",
        [
            (Macros),
            (Organizations),
<<<<<<< HEAD
            (OrganizationFields),
=======
            (Posts),
>>>>>>> f2b48d00
            (Groups),
            (SatisfactionRatings),
            (TicketFields),
            (TicketMetrics),
        ],
        ids=[
            "Macros",
            "Organizations",
<<<<<<< HEAD
            "OrganizationFields",
=======
            "Posts",
>>>>>>> f2b48d00
            "Groups",
            "SatisfactionRatings",
            "TicketFields",
            "TicketMetrics",
        ],
    )
    def test_parse_response(self, requests_mock, stream_cls):
        stream = stream_cls(**STREAM_ARGS)
        stream_name = snake_case(stream.__class__.__name__)
        expected = [{"updated_at": "2022-03-17T16:03:07Z"}]
        requests_mock.get(STREAM_URL, json={stream_name: expected})
        test_response = requests.get(STREAM_URL)
        output = list(stream.parse_response(test_response, None))
        assert expected == output

    @pytest.mark.parametrize(
        "stream_cls",
        [
            (Macros),
            (Organizations),
<<<<<<< HEAD
            (OrganizationFields),
=======
            (Posts),
>>>>>>> f2b48d00
            (Groups),
            (SatisfactionRatings),
            (TicketFields),
            (TicketMetrics),
        ],
        ids=[
            "Macros",
            "Organizations",
<<<<<<< HEAD
            "OrganizationFields",
=======
            "Posts",
>>>>>>> f2b48d00
            "Groups",
            "SatisfactionRatings",
            "TicketFields",
            "TicketMetrics",
        ],
    )
    def test_url_base(self, stream_cls):
        stream = stream_cls(**STREAM_ARGS)
        result = stream.url_base
        assert result == URL_BASE

    @pytest.mark.parametrize(
        "stream_cls, current_state, last_record, expected",
        [
            (Macros, {}, {"updated_at": "2022-03-17T16:03:07Z"}, {"updated_at": "2022-03-17T16:03:07Z"}),
            (Posts, {}, {"updated_at": "2022-03-17T16:03:07Z"}, {"updated_at": "2022-03-17T16:03:07Z"}),
            (
                Organizations,
                {"updated_at": "2022-03-17T16:03:07Z"},
                {"updated_at": "2023-03-17T16:03:07Z"},
                {"updated_at": "2023-03-17T16:03:07Z"},
            ),
            (OrganizationFields, {}, {"updated_at": "2022-03-17T16:03:07Z"}, {"updated_at": "2022-03-17T16:03:07Z"}),
            (Groups, {}, {"updated_at": "2022-03-17T16:03:07Z"}, {"updated_at": "2022-03-17T16:03:07Z"}),
            (SatisfactionRatings, {}, {"updated_at": "2022-03-17T16:03:07Z"}, {"updated_at": "2022-03-17T16:03:07Z"}),
            (TicketFields, {}, {"updated_at": "2022-03-17T16:03:07Z"}, {"updated_at": "2022-03-17T16:03:07Z"}),
            (TicketMetrics, {}, {"updated_at": "2022-03-17T16:03:07Z"}, {"updated_at": "2022-03-17T16:03:07Z"}),
        ],
        ids=[
            "Macros",
            "Posts",
            "Organizations",
            "OrganizationFields",
            "Groups",
            "SatisfactionRatings",
            "TicketFields",
            "TicketMetrics",
        ],
    )
    def test_get_updated_state(self, stream_cls, current_state, last_record, expected):
        stream = stream_cls(**STREAM_ARGS)
        result = stream.get_updated_state(current_state, last_record)
        assert expected == result

    @pytest.mark.parametrize(
        "stream_cls, expected",
        [
            (Macros, None),
            (Posts, None),
            (Organizations, None),
            (OrganizationFields, None),
            (Groups, None),
            (TicketFields, None),
        ],
        ids=[
            "Macros",
            "Posts",
            "Organizations",
            "OrganizationFields",
            "Groups",
            "TicketFields",
        ],
    )
    def test_next_page_token(self, stream_cls, expected, mocker):
        stream = stream_cls(**STREAM_ARGS)
        posts_response = mocker.Mock()
        posts_response.json.return_value = {"next_page": None}
        result = stream.next_page_token(response=posts_response)
        assert expected == result

    @pytest.mark.parametrize(
        "stream_cls, expected",
        [
            (Macros, {"start_time": 1622505600}),
            (Posts, {"start_time": 1622505600}),
            (Organizations, {"start_time": 1622505600}),
            (OrganizationFields, {"start_time": 1622505600}),
            (Groups, {"start_time": 1622505600}),
            (TicketFields, {"start_time": 1622505600}),
        ],
        ids=[
            "Macros",
            "Posts",
            "Organizations",
            "OrganizationFields",
            "Groups",
            "TicketFields",
        ],
    )
    def test_request_params(self, stream_cls, expected):
        stream = stream_cls(**STREAM_ARGS)
        result = stream.request_params()
        assert expected == result


class TestSourceZendeskSupportFullRefreshStream:
    @pytest.mark.parametrize(
        "stream_cls",
        [
            (Tags),
            (SlaPolicies),
            (Brands),
            (CustomRoles),
            (Schedules),
            (UserSettingsStream),
            (AccountAttributes),
            (AttributeDefinitions)
        ],
        ids=[
            "Tags",
            "SlaPolicies",
            "Brands",
            "CustomRoles",
            "Schedules",
            "UserSettingsStream",
            "AccountAttributes",
            "AttributeDefinitions",
        ],
    )
    def test_url_base(self, stream_cls):
        stream = stream_cls(**STREAM_ARGS)
        result = stream.url_base
        assert result == URL_BASE

    @pytest.mark.parametrize(
        "stream_cls",
        [
            (Tags),
            (SlaPolicies),
            (Brands),
            (CustomRoles),
            (Schedules),
            (UserSettingsStream),
            (AccountAttributes),
            (AttributeDefinitions),
        ],
        ids=[
            "Tags",
            "SlaPolicies",
            "Brands",
            "CustomRoles",
            "Schedules",
            "UserSettingsStream",
            "AccountAttributes",
            "AttributeDefinitions",
        ],
    )
    def test_next_page_token(self, requests_mock, stream_cls):
        stream = stream_cls(**STREAM_ARGS)
        stream_name = snake_case(stream.__class__.__name__)
        requests_mock.get(STREAM_URL, json={stream_name: {}})
        test_response = requests.get(STREAM_URL)
        output = stream.next_page_token(test_response)
        assert output is None

    @pytest.mark.parametrize(
        "stream_cls",
        [
            (Tags),
            (SlaPolicies),
            (Brands),
            (CustomRoles),
            (Schedules),
            (UserSettingsStream),
            (AccountAttributes),
            (AttributeDefinitions),
        ],
        ids=[
            "Tags",
            "SlaPolicies",
            "Brands",
            "CustomRoles",
            "Schedules",
            "UserSettingsStream",
            "AccountAttributes",
            "AttributeDefinitions",
        ],
    )
    def test_request_params(self, stream_cls):
        expected = {"page": 1, "per_page": 100}
        stream = stream_cls(**STREAM_ARGS)
        result = stream.request_params(next_page_token=None, stream_state=None)
        assert expected == result


class TestSourceZendeskSupportCursorPaginationStream:
    @pytest.mark.parametrize(
        "stream_cls, current_state, last_record, expected",
        [
            (GroupMemberships, {}, {"updated_at": "2022-03-17T16:03:07Z"}, {"updated_at": "2022-03-17T16:03:07Z"}),
            (TicketForms, {}, {"updated_at": "2023-03-17T16:03:07Z"}, {"updated_at": "2023-03-17T16:03:07Z"}),
            (TicketMetricEvents, {}, {"time": "2024-03-17T16:03:07Z"}, {"time": "2024-03-17T16:03:07Z"}),
            (TicketAudits, {}, {"created_at": "2025-03-17T16:03:07Z"}, {"created_at": "2025-03-17T16:03:07Z"}),
            (OrganizationMemberships, {}, {"updated_at": "2025-03-17T16:03:07Z"}, {"updated_at": "2025-03-17T16:03:07Z"}),
            (TicketSkips, {}, {"updated_at": "2025-03-17T16:03:07Z"}, {"updated_at": "2025-03-17T16:03:07Z"}),
        ],
        ids=[
            "GroupMemberships",
            "TicketForms",
            "TicketMetricEvents",
            "TicketAudits",
            "OrganizationMemberships",
            "TicketSkips",
        ],
    )
    def test_get_updated_state(self, stream_cls, current_state, last_record, expected):
        stream = stream_cls(**STREAM_ARGS)
        result = stream.get_updated_state(current_state, last_record)
        assert expected == result

    @pytest.mark.parametrize(
        "stream_cls, response, expected",
        [
            (GroupMemberships, {}, None),
            (TicketForms, {}, None),
            (TicketMetricEvents, {}, None),
            (TicketAudits, {}, None),
            (
                TicketMetrics,
                {
                    "meta": {"has_more": True, "after_cursor": "<after_cursor>", "before_cursor": "<before_cursor>"},
                    "links": {
                        "prev": "https://subdomain.zendesk.com/api/v2/ticket_metrics.json?page%5Bbefore%5D=<before_cursor>%3D&page%5Bsize%5D=2",
                        "next": "https://subdomain.zendesk.com/api/v2/ticket_metrics.json?page%5Bafter%5D=<after_cursor>%3D&page%5Bsize%5D=2",
                    },
                },
                "<after_cursor>",
            ),
            (SatisfactionRatings, {}, None),
            (
                OrganizationMemberships,
                {
                    "meta": {"has_more": True, "after_cursor": "<after_cursor>", "before_cursor": "<before_cursor>"},
                    "links": {
                        "prev": "https://subdomain.zendesk.com/api/v2/ticket_metrics.json?page%5Bbefore%5D=<before_cursor>%3D&page%5Bsize%5D=2",
                        "next": "https://subdomain.zendesk.com/api/v2/ticket_metrics.json?page%5Bafter%5D=<after_cursor>%3D&page%5Bsize%5D=2",
                    },
                },
                "<after_cursor>",
            ),
            (
                    TicketSkips,
                    {
                        "meta": {"has_more": True, "after_cursor": "<after_cursor>", "before_cursor": "<before_cursor>"},
                        "links": {
                            "prev": "https://subdomain.zendesk.com/api/v2/ticket_metrics.json?page%5Bbefore%5D=<before_cursor>%3D&page%5Bsize%5D=2",
                            "next": "https://subdomain.zendesk.com/api/v2/ticket_metrics.json?page%5Bafter%5D=<after_cursor>%3D&page%5Bsize%5D=2",
                        },
                    },
                    "<after_cursor>",
            ),

        ],
        ids=[
            "GroupMemberships",
            "TicketForms",
            "TicketMetricEvents",
            "TicketAudits",
            "TicketMetrics",
            "SatisfactionRatings",
            "OrganizationMemberships",
            "TicketSkips",
        ],
    )
    def test_next_page_token(self, requests_mock, stream_cls, response, expected):
        stream = stream_cls(**STREAM_ARGS)
        # stream_name = snake_case(stream.__class__.__name__)
        requests_mock.get(STREAM_URL, json=response)
        test_response = requests.get(STREAM_URL)
        output = stream.next_page_token(test_response)
        assert output == expected

    @pytest.mark.parametrize(
        "stream_cls, expected",
        [
            (GroupMemberships, 1622505600),
            (TicketForms, 1622505600),
            (TicketMetricEvents, 1622505600),
            (TicketAudits, 1622505600),
            (OrganizationMemberships, 1622505600),
            (TicketSkips, 1622505600),
        ],
        ids=[
            "GroupMemberships",
            "TicketForms",
            "TicketMetricEvents",
            "TicketAudits",
            "OrganizationMemberships",
            "TicketSkips"
        ],
    )
    def test_check_stream_state(self, stream_cls, expected):
        stream = stream_cls(**STREAM_ARGS)
        result = stream.check_stream_state()
        assert result == expected

    @pytest.mark.parametrize(
        "stream_cls, expected",
        [
            (GroupMemberships, {"page": 1, "per_page": 100, "sort_by": "asc", "start_time": 1622505600}),
            (TicketForms, {"start_time": 1622505600}),
            (TicketMetricEvents, {"start_time": 1622505600}),
            (TicketAudits, {"sort_by": "created_at", "sort_order": "desc", "limit": 1000}),
            (SatisfactionRatings, {"page": 1, "per_page": 100, "sort_by": "asc", "start_time": 1622505600}),
            (TicketMetrics, {"page[size]": 100, "start_time": 1622505600}),
            (OrganizationMemberships, {"page[size]": 100, "start_time": 1622505600}),
            (TicketSkips, {"page[size]": 100, "start_time": 1622505600}),
        ],
        ids=[
            "GroupMemberships",
            "TicketForms",
            "TicketMetricEvents",
            "TicketAudits",
            "SatisfactionRatings",
            "TicketMetrics",
            "OrganizationMemberships",
            "TicketSkips",
        ],
    )
    def test_request_params(self, stream_cls, expected):
        stream = stream_cls(**STREAM_ARGS)
        result = stream.request_params(stream_state=None, next_page_token=None)
        assert expected == result


class TestSourceZendeskIncrementalExportStream:
    @pytest.mark.parametrize(
        "stream_cls",
        [
            (Users),
            (Tickets),
        ],
        ids=[
            "Users",
            "Tickets",
        ],
    )
    def test_check_start_time_param(self, stream_cls):
        expected = int(dict(parse_qsl(urlparse(STREAM_URL).query)).get("start_time"))
        stream = stream_cls(**STREAM_ARGS)
        result = stream.check_start_time_param(expected)
        assert result == expected

    @pytest.mark.parametrize(
        "stream_cls, expected",
        [
            (Users, "incremental/users.json"),
            (Tickets, "incremental/tickets.json"),
        ],
        ids=[
            "Users",
            "Tickets",
        ],
    )
    def test_path(self, stream_cls, expected):
        stream = stream_cls(**STREAM_ARGS)
        result = stream.path()
        assert result == expected

    @pytest.mark.parametrize(
        "stream_cls",
        [
            (Users),
            (Tickets),
        ],
        ids=[
            "Users",
            "Tickets",
        ],
    )
    def test_next_page_token(self, requests_mock, stream_cls):
        stream = stream_cls(**STREAM_ARGS)
        stream_name = snake_case(stream.__class__.__name__)
        requests_mock.get(STREAM_URL, json={stream_name: {}})
        test_response = requests.get(STREAM_URL)
        output = stream.next_page_token(test_response)
        assert output is None

    @pytest.mark.parametrize(
        "stream_cls, expected",
        [
            (Users, {"start_time": 1622505600}),
            (Tickets, {"start_time": 1622505600}),
        ],
        ids=[
            "Users",
            "Tickets",
        ],
    )
    def test_request_params(self, stream_cls, expected):
        stream = stream_cls(**STREAM_ARGS)
        result = stream.request_params(next_page_token=None, stream_state=None)
        assert expected == result

    @pytest.mark.parametrize(
        "stream_cls",
        [
            (Users),
            (Tickets),
        ],
        ids=[
            "Users",
            "Tickets",
        ],
    )
    def test_parse_response(self, requests_mock, stream_cls):
        stream = stream_cls(**STREAM_ARGS)
        stream_name = snake_case(stream.__class__.__name__)
        expected = [{"updated_at": "2022-03-17T16:03:07Z"}]
        requests_mock.get(STREAM_URL, json={stream_name: expected})
        test_response = requests.get(STREAM_URL)
        output = list(stream.parse_response(test_response))
        assert expected == output


class TestSourceZendeskSupportTicketEventsExportStream:
    @pytest.mark.parametrize(
        "stream_cls, expected",
        [
            (TicketComments, True),
        ],
        ids=[
            "TicketComments",
        ],
    )
    def test_update_event_from_record(self, stream_cls, expected):
        stream = stream_cls(**STREAM_ARGS)
        result = stream.update_event_from_record
        assert result == expected

    @pytest.mark.parametrize(
        "stream_cls",
        [
            (TicketComments),
        ],
        ids=[
            "TicketComments",
        ],
    )
    def test_parse_response(self, requests_mock, stream_cls):
        stream = stream_cls(**STREAM_ARGS)
        stream_name = snake_case(stream.__class__.__name__)
        requests_mock.get(STREAM_URL, json={stream_name: []})
        test_response = requests.get(STREAM_URL)
        output = list(stream.parse_response(test_response))
        assert output == []

    @pytest.mark.parametrize(
        "stream_cls, expected",
        [
            (TicketComments, "created_at"),
        ],
        ids=[
            "TicketComments",
        ],
    )
    def test_cursor_field(self, stream_cls, expected):
        stream = stream_cls(**STREAM_ARGS)
        result = stream.cursor_field
        assert result == expected

    @pytest.mark.parametrize(
        "stream_cls, expected",
        [
            (TicketComments, "ticket_events"),
        ],
        ids=[
            "TicketComments",
        ],
    )
    def test_response_list_name(self, stream_cls, expected):
        stream = stream_cls(**STREAM_ARGS)
        result = stream.response_list_name
        assert result == expected

    @pytest.mark.parametrize(
        "stream_cls, expected",
        [
            (TicketComments, "child_events"),
        ],
        ids=[
            "TicketComments",
        ],
    )
    def test_response_target_entity(self, stream_cls, expected):
        stream = stream_cls(**STREAM_ARGS)
        result = stream.response_target_entity
        assert result == expected

    @pytest.mark.parametrize(
        "stream_cls, expected",
        [
            (TicketComments, ["via_reference_id", "ticket_id", "timestamp"]),
        ],
        ids=[
            "TicketComments",
        ],
    )
    def test_list_entities_from_event(self, stream_cls, expected):
        stream = stream_cls(**STREAM_ARGS)
        result = stream.list_entities_from_event
        assert result == expected

    @pytest.mark.parametrize(
        "stream_cls, expected",
        [
            (TicketComments, "Comment"),
        ],
        ids=[
            "TicketComments",
        ],
    )
    def test_event_type(self, stream_cls, expected):
        stream = stream_cls(**STREAM_ARGS)
        result = stream.event_type
        assert result == expected


def test_read_tickets_stream(requests_mock):
    requests_mock.get(
        "https://subdomain.zendesk.com/api/v2/incremental/tickets.json",
        json={
            "tickets": [
                {"custom_fields": []},
                {},
                {
                    "custom_fields": [
                        {"id": 360023382300, "value": None},
                        {"id": 360004841380, "value": "customer_tickets"},
                        {"id": 360022469240, "value": "5"},
                        {"id": 360023712840, "value": False},
                    ]
                },
            ]
        },
    )

    stream = Tickets(subdomain="subdomain", start_date="2020-01-01T00:00:00Z")
    records = read_full_refresh(stream)
    assert records == [
        {"custom_fields": []},
        {},
        {
            "custom_fields": [
                {"id": 360023382300, "value": None},
                {"id": 360004841380, "value": "customer_tickets"},
                {"id": 360022469240, "value": "5"},
                {"id": 360023712840, "value": "False"},
            ]
        },
    ]


def test_read_post_comment_votes_stream(requests_mock):
    post_response = {
        "posts": [
            {"id": 7253375870607, "title": "Test_post", "created_at": "2023-01-01T00:00:00Z", "updated_at": "2023-01-01T00:00:00Z"}
        ]
    }
    requests_mock.get("https://subdomain.zendesk.com/api/v2/community/posts", json=post_response)

    post_comments_response = {
        "comments": [
            {"author_id": 89567, "body": "Test_comment for Test_post", "id": 35467, "post_id": 7253375870607}
        ]
    }
    requests_mock.get("https://subdomain.zendesk.com/api/v2/community/posts/7253375870607/comments", json=post_comments_response)

    votes = [{"id": 35467, "user_id": 888887, "value": -1}]
    requests_mock.get("https://subdomain.zendesk.com/api/v2/community/posts/7253375870607/comments/35467/votes",
                      json={"votes": votes})
    stream = PostCommentVotes(subdomain="subdomain", start_date="2020-01-01T00:00:00Z")
    records = read_full_refresh(stream)
    assert records == votes<|MERGE_RESOLUTION|>--- conflicted
+++ resolved
@@ -29,11 +29,8 @@
     GroupMemberships,
     Groups,
     Macros,
-<<<<<<< HEAD
     OrganizationFields,
-=======
     OrganizationMemberships,
->>>>>>> f2b48d00
     Organizations,
     PostCommentVotes,
     Posts,
@@ -147,21 +144,19 @@
 @pytest.mark.parametrize(
     "ticket_forms_response, status_code, expected_n_streams, expected_warnings",
     [
-<<<<<<< HEAD
         ({"ticket_forms": [{"id": 1, "updated_at": "2021-07-08T00:05:45Z"}]}, 200, 20, []),
         (
             {"error": "Not sufficient permissions"},
             403,
             19,
             ["Skipping stream ticket_forms: Check permissions, error message: Not sufficient permissions."],
-=======
+        ),
         ({"ticket_forms": [{"id": 1, "updated_at": "2021-07-08T00:05:45Z"}]}, 200, 27, []),
         (
                 {"error": "Not sufficient permissions"},
                 403,
                 24,
                 ["Skipping stream ticket_forms: Check permissions, error message: Not sufficient permissions."],
->>>>>>> f2b48d00
         ),
     ],
     ids=["forms_accessible", "forms_inaccessible"],
@@ -296,12 +291,9 @@
             (Groups),
             (Macros),
             (Organizations),
-<<<<<<< HEAD
             (OrganizationFields),
-=======
             (Posts),
             (OrganizationMemberships),
->>>>>>> f2b48d00
             (SatisfactionRatings),
             (SlaPolicies),
             (Tags),
@@ -326,12 +318,9 @@
             "Groups",
             "Macros",
             "Organizations",
-<<<<<<< HEAD
             "OrganizationFields",
-=======
             "Posts",
             "OrganizationMemberships",
->>>>>>> f2b48d00
             "SatisfactionRatings",
             "SlaPolicies",
             "Tags",
@@ -367,12 +356,9 @@
             (Groups, "groups"),
             (Macros, "macros"),
             (Organizations, "organizations"),
-<<<<<<< HEAD
             (OrganizationFields, "organization_fields"),
-=======
             (Posts, "community/posts"),
             (OrganizationMemberships, "organization_memberships"),
->>>>>>> f2b48d00
             (SatisfactionRatings, "satisfaction_ratings"),
             (SlaPolicies, "slas/policies.json"),
             (Tags, "tags"),
@@ -397,12 +383,9 @@
             "Groups",
             "Macros",
             "Organizations",
-<<<<<<< HEAD
             "OrganizationFields",
-=======
             "Posts",
             "OrganizationMemberships",
->>>>>>> f2b48d00
             "SatisfactionRatings",
             "SlaPolicies",
             "Tags",
@@ -434,11 +417,8 @@
         [
             (Macros),
             (Organizations),
-<<<<<<< HEAD
             (OrganizationFields),
-=======
             (Posts),
->>>>>>> f2b48d00
             (Groups),
             (SatisfactionRatings),
             (TicketFields),
@@ -447,11 +427,8 @@
         ids=[
             "Macros",
             "Organizations",
-<<<<<<< HEAD
             "OrganizationFields",
-=======
             "Posts",
->>>>>>> f2b48d00
             "Groups",
             "SatisfactionRatings",
             "TicketFields",
@@ -472,11 +449,8 @@
         [
             (Macros),
             (Organizations),
-<<<<<<< HEAD
             (OrganizationFields),
-=======
             (Posts),
->>>>>>> f2b48d00
             (Groups),
             (SatisfactionRatings),
             (TicketFields),
@@ -485,11 +459,8 @@
         ids=[
             "Macros",
             "Organizations",
-<<<<<<< HEAD
             "OrganizationFields",
-=======
             "Posts",
->>>>>>> f2b48d00
             "Groups",
             "SatisfactionRatings",
             "TicketFields",
