/*
 * Copyright (c) 2022 Airbyte, Inc., all rights reserved.
 */

package io.airbyte.server;

import io.airbyte.analytics.TrackingClient;
import io.airbyte.commons.version.AirbyteVersion;
import io.airbyte.config.Configs.WorkerEnvironment;
import io.airbyte.config.helpers.LogConfigs;
import io.airbyte.config.persistence.ConfigRepository;
import io.airbyte.config.persistence.SecretsRepositoryReader;
import io.airbyte.config.persistence.SecretsRepositoryWriter;
import io.airbyte.config.persistence.StatePersistence;
import io.airbyte.db.Database;
import io.airbyte.persistence.job.JobPersistence;
import io.airbyte.server.apis.AttemptApiController;
import io.airbyte.server.apis.ConfigurationApi;
import io.airbyte.server.apis.ConnectionApiController;
import io.airbyte.server.apis.DbMigrationApiController;
import io.airbyte.server.apis.DestinationApiController;
import io.airbyte.server.apis.DestinationDefinitionApiController;
import io.airbyte.server.apis.DestinationDefinitionSpecificationApiController;
import io.airbyte.server.apis.DestinationOauthApiController;
import io.airbyte.server.apis.HealthApiController;
import io.airbyte.server.apis.JobsApiController;
import io.airbyte.server.apis.LogsApiController;
import io.airbyte.server.apis.NotificationsApiController;
import io.airbyte.server.apis.OpenapiApiController;
import io.airbyte.server.apis.OperationApiController;
import io.airbyte.server.apis.SchedulerApiController;
import io.airbyte.server.apis.binders.AttemptApiBinder;
import io.airbyte.server.apis.binders.ConnectionApiBinder;
import io.airbyte.server.apis.binders.DbMigrationBinder;
import io.airbyte.server.apis.binders.DestinationApiBinder;
import io.airbyte.server.apis.binders.DestinationDefinitionApiBinder;
import io.airbyte.server.apis.binders.DestinationDefinitionSpecificationApiBinder;
import io.airbyte.server.apis.binders.DestinationOauthApiBinder;
import io.airbyte.server.apis.binders.HealthApiBinder;
import io.airbyte.server.apis.binders.JobsApiBinder;
import io.airbyte.server.apis.binders.LogsApiBinder;
import io.airbyte.server.apis.binders.NotificationApiBinder;
import io.airbyte.server.apis.binders.OpenapiApiBinder;
import io.airbyte.server.apis.binders.OperationApiBinder;
import io.airbyte.server.apis.binders.SchedulerApiBinder;
import io.airbyte.server.apis.binders.SourceOauthApiBinder;
import io.airbyte.server.apis.factories.AttemptApiFactory;
import io.airbyte.server.apis.factories.ConnectionApiFactory;
import io.airbyte.server.apis.factories.DbMigrationApiFactory;
import io.airbyte.server.apis.factories.DestinationApiFactory;
import io.airbyte.server.apis.factories.DestinationDefinitionApiFactory;
import io.airbyte.server.apis.factories.DestinationDefinitionSpecificationApiFactory;
import io.airbyte.server.apis.factories.DestinationOauthApiFactory;
import io.airbyte.server.apis.factories.HealthApiFactory;
import io.airbyte.server.apis.factories.JobsApiFactory;
import io.airbyte.server.apis.factories.LogsApiFactory;
import io.airbyte.server.apis.factories.NotificationsApiFactory;
import io.airbyte.server.apis.factories.OpenapiApiFactory;
import io.airbyte.server.apis.factories.OperationApiFactory;
import io.airbyte.server.apis.factories.SchedulerApiFactory;
import io.airbyte.server.apis.factories.SourceOauthApiFactory;
import io.airbyte.server.handlers.AttemptHandler;
import io.airbyte.server.handlers.ConnectionsHandler;
import io.airbyte.server.handlers.DbMigrationHandler;
import io.airbyte.server.handlers.DestinationDefinitionsHandler;
import io.airbyte.server.handlers.DestinationHandler;
import io.airbyte.server.handlers.HealthCheckHandler;
import io.airbyte.server.handlers.JobHistoryHandler;
import io.airbyte.server.handlers.LogsHandler;
import io.airbyte.server.handlers.OAuthHandler;
import io.airbyte.server.handlers.OpenApiConfigHandler;
import io.airbyte.server.handlers.OperationsHandler;
import io.airbyte.server.handlers.SchedulerHandler;
import io.airbyte.server.handlers.WorkspacesHandler;
import io.airbyte.server.scheduler.EventRunner;
import io.airbyte.server.scheduler.SynchronousSchedulerClient;
import java.net.http.HttpClient;
import java.nio.file.Path;
import java.util.Map;
import java.util.Set;
import org.flywaydb.core.Flyway;
import org.slf4j.MDC;

public interface ServerFactory {

  ServerRunnable create(final SynchronousSchedulerClient synchronousSchedulerClient,
                        final ConfigRepository configRepository,
                        final SecretsRepositoryReader secretsRepositoryReader,
                        final SecretsRepositoryWriter secretsRepositoryWriter,
                        final JobPersistence jobPersistence,
                        final Database configsDatabase,
                        final Database jobsDatabase,
                        final TrackingClient trackingClient,
                        final WorkerEnvironment workerEnvironment,
                        final LogConfigs logConfigs,
                        final AirbyteVersion airbyteVersion,
                        final Path workspaceRoot,
                        final HttpClient httpClient,
                        final EventRunner eventRunner,
                        final Flyway configsFlyway,
                        final Flyway jobsFlyway,
                        final AttemptHandler attemptHandler,
                        final ConnectionsHandler connectionsHandler,
                        final DbMigrationHandler dbMigrationHandler,
                        final DestinationDefinitionsHandler destinationDefinitionsHandler,
                        final DestinationHandler destinationApiHandler,
                        final HealthCheckHandler healthCheckHandler,
                        final JobHistoryHandler jobHistoryHandler,
                        final LogsHandler logsHandler,
                        final OAuthHandler oAuthHandler,
                        final OpenApiConfigHandler openApiConfigHandler,
                        final OperationsHandler operationsHandler,
                        final SchedulerHandler schedulerHandler,
                        final WorkspacesHandler workspacesHandler);

  class Api implements ServerFactory {

    @Override
    public ServerRunnable create(final SynchronousSchedulerClient synchronousSchedulerClient,
                                 final ConfigRepository configRepository,
                                 final SecretsRepositoryReader secretsRepositoryReader,
                                 final SecretsRepositoryWriter secretsRepositoryWriter,
                                 final JobPersistence jobPersistence,
                                 final Database configsDatabase,
                                 final Database jobsDatabase,
                                 final TrackingClient trackingClient,
                                 final WorkerEnvironment workerEnvironment,
                                 final LogConfigs logConfigs,
                                 final AirbyteVersion airbyteVersion,
                                 final Path workspaceRoot,
                                 final HttpClient httpClient,
                                 final EventRunner eventRunner,
                                 final Flyway configsFlyway,
                                 final Flyway jobsFlyway,
                                 final AttemptHandler attemptHandler,
                                 final ConnectionsHandler connectionsHandler,
                                 final DbMigrationHandler dbMigrationHandler,
                                 final DestinationDefinitionsHandler destinationDefinitionsHandler,
                                 final DestinationHandler destinationApiHandler,
                                 final HealthCheckHandler healthCheckHandler,
                                 final JobHistoryHandler jobHistoryHandler,
                                 final LogsHandler logsHandler,
                                 final OAuthHandler oAuthHandler,
                                 final OpenApiConfigHandler openApiConfigHandler,
                                 final OperationsHandler operationsHandler,
                                 final SchedulerHandler schedulerHandler,
                                 final WorkspacesHandler workspacesHandler) {
      final Map<String, String> mdc = MDC.getCopyOfContextMap();

      // set static values for factory
      ConfigurationApiFactory.setValues(
          configRepository,
          secretsRepositoryReader,
          secretsRepositoryWriter,
          jobPersistence,
          synchronousSchedulerClient,
          new StatePersistence(configsDatabase),
          mdc,
          configsDatabase,
          jobsDatabase,
          trackingClient,
          workerEnvironment,
          logConfigs,
          airbyteVersion,
          workspaceRoot,
          httpClient,
          eventRunner,
          configsFlyway,
          jobsFlyway);

      AttemptApiFactory.setValues(attemptHandler, mdc);

      ConnectionApiFactory.setValues(
          connectionsHandler,
          operationsHandler,
          schedulerHandler,
          mdc);

      DbMigrationApiFactory.setValues(dbMigrationHandler, mdc);

      DestinationApiFactory.setValues(destinationApiHandler, schedulerHandler, mdc);

      DestinationDefinitionApiFactory.setValues(destinationDefinitionsHandler);

      DestinationDefinitionSpecificationApiFactory.setValues(schedulerHandler);

      HealthApiFactory.setValues(healthCheckHandler);

      DestinationOauthApiFactory.setValues(oAuthHandler);

      SourceOauthApiFactory.setValues(oAuthHandler);

      JobsApiFactory.setValues(jobHistoryHandler, schedulerHandler);

      LogsApiFactory.setValues(logsHandler);

      NotificationsApiFactory.setValues(workspacesHandler);

      OperationApiFactory.setValues(operationsHandler);

<<<<<<< HEAD
      SchedulerApiFactory.setValues(schedulerHandler);
=======
      OpenapiApiFactory.setValues(openApiConfigHandler);
>>>>>>> 585a8a93

      // server configurations
      final Set<Class<?>> componentClasses = Set.of(
          ConfigurationApi.class,
          AttemptApiController.class,
          ConnectionApiController.class,
          DbMigrationApiController.class,
          DestinationApiController.class,
          DestinationDefinitionApiController.class,
          DestinationDefinitionSpecificationApiController.class,
          DestinationOauthApiController.class,
          HealthApiController.class,
          JobsApiController.class,
          LogsApiController.class,
          NotificationsApiController.class,
          OpenapiApiController.class,
          OperationApiController.class,
          SchedulerApiController.class,
          SourceOauthApiFactory.class);

      final Set<Object> components = Set.of(
          new CorsFilter(),
          new ConfigurationApiBinder(),
          new AttemptApiBinder(),
          new ConnectionApiBinder(),
          new DbMigrationBinder(),
          new DestinationApiBinder(),
          new DestinationDefinitionApiBinder(),
          new DestinationDefinitionSpecificationApiBinder(),
          new DestinationOauthApiBinder(),
          new HealthApiBinder(),
          new JobsApiBinder(),
          new LogsApiBinder(),
          new NotificationApiBinder(),
          new OpenapiApiBinder(),
          new OperationApiBinder(),
          new SchedulerApiBinder(),
          new SourceOauthApiBinder());

      // construct server
      return new ServerApp(airbyteVersion, componentClasses, components);
    }

  }

}<|MERGE_RESOLUTION|>--- conflicted
+++ resolved
@@ -198,11 +198,9 @@
 
       OperationApiFactory.setValues(operationsHandler);
 
-<<<<<<< HEAD
+      OpenapiApiFactory.setValues(openApiConfigHandler);
+
       SchedulerApiFactory.setValues(schedulerHandler);
-=======
-      OpenapiApiFactory.setValues(openApiConfigHandler);
->>>>>>> 585a8a93
 
       // server configurations
       final Set<Class<?>> componentClasses = Set.of(
