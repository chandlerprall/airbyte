--- conflicted
+++ resolved
@@ -309,22 +309,6 @@
   }
 
   @Test
-<<<<<<< HEAD
-  void testWebBackendListAllConnectionsForWorkspace() throws ConfigNotFoundException, IOException,
-      JsonValidationException {
-    final WorkspaceIdRequestBody workspaceIdRequestBody = new WorkspaceIdRequestBody();
-    workspaceIdRequestBody.setWorkspaceId(sourceRead.getWorkspaceId());
-
-    final WebBackendConnectionReadList WebBackendConnectionReadList =
-        wbHandler.webBackendListAllConnectionsForWorkspace(workspaceIdRequestBody);
-
-    assertEquals(1, WebBackendConnectionReadList.getConnections().size());
-    assertEquals(expectedListItem, WebBackendConnectionReadList.getConnections().get(0));
-  }
-
-  @Test
-=======
->>>>>>> bb39b360
   void testWebBackendSearchConnections() throws ConfigNotFoundException, IOException, JsonValidationException {
     final ConnectionReadList connectionReadList = new ConnectionReadList();
     connectionReadList.setConnections(Collections.singletonList(connectionRead));
