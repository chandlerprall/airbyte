--- conflicted
+++ resolved
@@ -59,15 +59,9 @@
 
 ## Changelog
 
-<<<<<<< HEAD
+
 | Version | Date       | Pull Request                                    | Subject                                                              |
 |:--------|:-----------|:------------------------------------------------|:---------------------------------------------------------------------|
 | 0.1.2   | 01-19-2023 | https://github.com/airbytehq/airbyte/pull/20172 | Fix reserved words in projection expression & make them configurable |
-| 0.1.1   | 02-09-2023 | https://github.com/airbytehq/airbyte/pull/22682 | Build fixes                                                          |
+| 0.1.1   | 02-09-2023 | https://github.com/airbytehq/airbyte/pull/22682 | Fix build                                                            |
 | 0.1.0   | 11-14-2022 | https://github.com/airbytehq/airbyte/pull/18750 | Initial version                                                      |
-=======
-| Version | Date       | Pull Request | Subject         |
-|:--------|:-----------|:-------------|:----------------|
-| 0.1.1   | 02-09-2023 | https://github.com/airbytehq/airbyte/pull/22682             | Fix build     |
-| 0.1.0   | 11-14-2022 | https://github.com/airbytehq/airbyte/pull/18750             | Initial version |
->>>>>>> 5578c8fd
