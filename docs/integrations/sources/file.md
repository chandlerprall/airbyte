--- conflicted
+++ resolved
@@ -217,13 +217,8 @@
 
 | Version | Date       | Pull Request                                             | Subject                                                                                                 |
 |:--------|:-----------|:---------------------------------------------------------|:--------------------------------------------------------------------------------------------------------|
-<<<<<<< HEAD
-| 0.3.17  | 2024-13-02 | [34678](https://github.com/airbytehq/airbyte/pull/34678) | Add Fixed-Width File Support                                                                            |
+| 0.3.17  | 2024-02-13 | [34678](https://github.com/airbytehq/airbyte/pull/34678) | Add Fixed-Width File Support                                                                            |
 | 0.3.16  | 2024-02-12 | [35186](https://github.com/airbytehq/airbyte/pull/35186) | Manage dependencies with Poetry                                                                         |
-=======
-| 0.3.17  | 2024-02-13 | [34678](https://github.com/airbytehq/airbyte/pull/34678) | Add Fixed-Width File Support                                                                            |
-| 0.3.16 | 2024-02-12 | [35186](https://github.com/airbytehq/airbyte/pull/35186) | Manage dependencies with Poetry. |
->>>>>>> 6d2ef9c6
 | 0.3.15  | 2023-10-19 | [31599](https://github.com/airbytehq/airbyte/pull/31599) | Upgrade to airbyte/python-connector-base:1.0.1                                                          |
 | 0.3.14  | 2023-10-13 | [30984](https://github.com/airbytehq/airbyte/pull/30984) | Prevent local file usage on cloud                                                                       |
 | 0.3.13  | 2023-10-12 | [31341](https://github.com/airbytehq/airbyte/pull/31341) | Build from airbyte/python-connector-base:1.0.0                                                          |
@@ -281,8 +276,4 @@
 | 0.1.8   | 2021-01-27 | [1738](https://github.com/airbytehq/airbyte/pull/1738)   | Adopt connector best practices                                                                          |
 | 0.1.7   | 2020-12-16 | [1331](https://github.com/airbytehq/airbyte/pull/1331)   | Refactor Python base connector                                                                          |
 | 0.1.6   | 2020-12-08 | [1249](https://github.com/airbytehq/airbyte/pull/1249)   | Handle NaN values                                                                                       |
-<<<<<<< HEAD
-| 0.1.5   | 2020-11-30 | [1046](https://github.com/airbytehq/airbyte/pull/1046)   | Add connectors using an index YAML file                                                                 |
-=======
-| 0.1.5   | 2020-11-30 | [1046](https://github.com/airbytehq/airbyte/pull/1046)   | Add connectors using an index YAML file                                                                 |
->>>>>>> 6d2ef9c6
+| 0.1.5   | 2020-11-30 | [1046](https://github.com/airbytehq/airbyte/pull/1046)   | Add connectors using an index YAML file                                                                 |