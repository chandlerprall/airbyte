--- conflicted
+++ resolved
@@ -127,25 +127,7 @@
 
 | Version | Date       | Pull Request                                               | Subject                                                                                                                                                          |
 |:--------|:-----------|:-----------------------------------------------------------|:-----------------------------------------------------------------------------------------------------------------------------------------------------------------|
-<<<<<<< HEAD
-| 2.0.2 | 2024-06-06 | [39215](https://github.com/airbytehq/airbyte/pull/39215) | [autopull] Upgrade base image to v1.2.2 |
-| 2.0.1 | 2024-05-20 | [38341](https://github.com/airbytehq/airbyte/pull/38341) | Update CDK authenticator package |
-| 2.0.0 | 2024-04-20 | [37374](https://github.com/airbytehq/airbyte/pull/37374) | Migrate to low-code and fix `Project Avatars` stream |
-| 1.2.2 | 2024-04-19 | [36646](https://github.com/airbytehq/airbyte/pull/36646) | Updating to 0.80.0 CDK |
-| 1.2.1 | 2024-04-12 | [36646](https://github.com/airbytehq/airbyte/pull/36646) | schema descriptions |
-| 1.2.0 | 2024-03-19 | [36267](https://github.com/airbytehq/airbyte/pull/36267) | Pin airbyte-cdk version to `^0` |
-| 1.1.0 | 2024-02-27 | [35656](https://github.com/airbytehq/airbyte/pull/35656) | Add new fields to streams `board_issues`, `filter_sharing`, `filters`, `issues`, `permission_schemes`, `sprint_issues`, `users_groups_detailed`, and `workflows` |
-| 1.0.2 | 2024-02-12 | [35160](https://github.com/airbytehq/airbyte/pull/35160) | Manage dependencies with Poetry. |
-| 1.0.1 | 2024-01-24 | [34470](https://github.com/airbytehq/airbyte/pull/34470) | Add state checkpoint interval for all streams |
-| 1.0.0 | 2024-01-01 | [33715](https://github.com/airbytehq/airbyte/pull/33715) | Save state for stream `Board Issues` per `board` |
-| 0.14.1 | 2023-12-19 | [33625](https://github.com/airbytehq/airbyte/pull/33625) | Skip 404 error |
-| 0.14.0 | 2023-12-15 | [33532](https://github.com/airbytehq/airbyte/pull/33532) | Add lookback window |
-| 0.13.0 | 2023-12-12 | [33353](https://github.com/airbytehq/airbyte/pull/33353) | Fix check command to check access for all available streams |
-| 0.12.0 | 2023-12-01 | [33011](https://github.com/airbytehq/airbyte/pull/33011) | Fix BoardIssues stream; increase number of retries for backoff policy to 10 |
-| 0.11.0 | 2023-11-29 | [32927](https://github.com/airbytehq/airbyte/pull/32927) | Fix incremental syncs for stream Issues |
-| 0.10.2 | 2023-10-26 | [31896](https://github.com/airbytehq/airbyte/pull/31896) | Provide better guidance when configuring the connector with an invalid domain |
-| 0.10.1 | 2023-10-23 | [31702](https://github.com/airbytehq/airbyte/pull/31702) | Base image migration: remove Dockerfile and use the python-connector-base image |
-=======
+| 2.0.4   | 2024-06-06 | [39215](https://github.com/airbytehq/airbyte/pull/39215) | [autopull] Upgrade base image to v1.2.2 |
 | 2.0.3   | 2024-06-10 | [39347](https://github.com/airbytehq/airbyte/pull/39347)   | Update state handling for incremental Python streams                        |
 | 2.0.2   | 2024-06-06 | [39310](https://github.com/airbytehq/airbyte/pull/39310)   | Fix projects substreams for deleted projects                                                                                                                     |
 | 2.0.1   | 2024-05-20 | [38341](https://github.com/airbytehq/airbyte/pull/38341)   | Update CDK authenticator package                                                                                                                                 |
@@ -164,7 +146,6 @@
 | 0.11.0  | 2023-11-29 | [32927](https://github.com/airbytehq/airbyte/pull/32927)   | Fix incremental syncs for stream Issues                                                                                                                          |
 | 0.10.2  | 2023-10-26 | [31896](https://github.com/airbytehq/airbyte/pull/31896)   | Provide better guidance when configuring the connector with an invalid domain                                                                                    |
 | 0.10.1  | 2023-10-23 | [31702](https://github.com/airbytehq/airbyte/pull/31702)   | Base image migration: remove Dockerfile and use the python-connector-base image                                                                                  |
->>>>>>> a44bbfa1
 | 0.10.0  | 2023-10-13 | [\#31385](https://github.com/airbytehq/airbyte/pull/31385) | Fixed `aggregatetimeoriginalestimate, timeoriginalestimate` field types for the `Issues` stream schema                                                           |
 | 0.9.0   | 2023-09-26 | [\#30688](https://github.com/airbytehq/airbyte/pull/30688) | Added `createdDate` field to sprints schema, Removed `Expand Issues stream` from spec                                                                            |
 | 0.8.0   | 2023-09-26 | [\#30755](https://github.com/airbytehq/airbyte/pull/30755) | Add new streams: `Issue custom field options`, `IssueTypes`, `Project Roles`                                                                                     |
