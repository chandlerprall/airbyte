--- conflicted
+++ resolved
@@ -64,12 +64,9 @@
 
 | Version | Date       | Pull Request                                             | Subject                                                                                  |
 |:--------|:-----------| :--------------------------------------------------------| :--------------------------------------------------------------------------------------- |
-<<<<<<< HEAD
 | 1.1.0   | 2024-04-08 | [x](https://github.com/airbytehq/airbyte/pull/x) | Migrate to Low Code CDK                             |
-=======
 | 1.0.3 | 2024-04-19 | [37246](https://github.com/airbytehq/airbyte/pull/37246) | Updating to 0.80.0 CDK |
 | 1.0.2 | 2024-04-12 | [37246](https://github.com/airbytehq/airbyte/pull/37246) | schema descriptions |
->>>>>>> 9c4e38da
 | 1.0.1   | 2024-03-05 | [35828](https://github.com/airbytehq/airbyte/pull/35828) | Bump version to unarchive supportLevel in Cloud productionDB                             |
 | 1.0.0   | 2024-03-01 | [35763](https://github.com/airbytehq/airbyte/pull/35763) | Re-introduce updated connector to catalog from archival repo                             |
 | 0.5.0   | 2024-02-22 | [34622](https://github.com/airbytehq/airbyte/pull/34622) | Republish connector using base image/Poetry, update schemas                              |
