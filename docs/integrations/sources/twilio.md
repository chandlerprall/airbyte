# Twilio

This page contains the setup guide and reference information for the Twilio source connector.

## Prerequisites

Twilio HTTP requests to the REST API are protected with HTTP Basic authentication. In short, you will use your Twilio Account SID as the username and your Auth Token as the password for HTTP Basic authentication.

You can find your Account SID and Auth Token on your [dashboard](https://www.twilio.com/user/account).

See [docs](https://www.twilio.com/docs/iam/api) for more details.

## Setup guide

<!-- env:cloud -->
**For Airbyte Cloud:**

1. [Log into your Airbyte Cloud](https://cloud.airbyte.com/workspaces) account.
2. In the left navigation bar, click **Sources**. In the top-right corner, click **+new source**.
3. On the Set up the source page, enter the name for the Twilio connector and select **Twilio** from the <Source/Destination> type dropdown.
4. Enter your `account_sid`.
5. Enter your `auth_token`.
6. Enter your `start_date`.
7. Enter your `lookback_window`.
8. Click **Set up source**.
<!-- /env:cloud -->

<!-- env:oss -->
**For Airbyte Open Source:**

1. Navigate to the Airbyte Open Source dashboard.
2. Set the name for your source.
3. Enter your `account_sid`.
4. Enter your `auth_token`.
5. Enter your `start_date`.
6. Enter your `lookback_window`.
7. Click **Set up source**.
<!-- /env:oss -->

## Supported sync modes

The Twilio source connector supports the following [sync modes](https://docs.airbyte.com/cloud/core-concepts#connection-sync-modes):

| Feature                       | Supported? |
| :---------------------------- | :--------- |
| Full Refresh Sync             | Yes        |
| Incremental Sync              | Yes        |
| Replicate Incremental Deletes | No         |
| SSL connection                | Yes        |
| Namespaces                    | No         |

## Supported Streams

* [Accounts](https://www.twilio.com/docs/usage/api/account#read-multiple-account-resources)
* [Addresses](https://www.twilio.com/docs/usage/api/address#read-multiple-address-resources)
* [Alerts](https://www.twilio.com/docs/usage/monitor-alert#read-multiple-alert-resources) \(Incremental\)
* [Applications](https://www.twilio.com/docs/usage/api/applications#read-multiple-application-resources)
* [Available Phone Number Countries](https://www.twilio.com/docs/phone-numbers/api/availablephonenumber-resource#read-a-list-of-countries) \(Incremental\)
* [Available Phone Numbers Local](https://www.twilio.com/docs/phone-numbers/api/availablephonenumberlocal-resource#read-multiple-availablephonenumberlocal-resources) \(Incremental\)
* [Available Phone Numbers Mobile](https://www.twilio.com/docs/phone-numbers/api/availablephonenumber-mobile-resource#read-multiple-availablephonenumbermobile-resources) \(Incremental\)
* [Available Phone Numbers Toll Free](https://www.twilio.com/docs/phone-numbers/api/availablephonenumber-tollfree-resource#read-multiple-availablephonenumbertollfree-resources) \(Incremental\)
* [Calls](https://www.twilio.com/docs/voice/api/call-resource#create-a-call-resource) \(Incremental\)
* [Conference Participants](https://www.twilio.com/docs/voice/api/conference-participant-resource#read-multiple-participant-resources) \(Incremental\)
* [Conferences](https://www.twilio.com/docs/voice/api/conference-resource#read-multiple-conference-resources) \(Incremental\)
* [Conversations](https://www.twilio.com/docs/conversations/api/conversation-resource#read-multiple-conversation-resources) 
* [Dependent Phone Numbers](https://www.twilio.com/docs/usage/api/address?code-sample=code-list-dependent-pns-subresources&code-language=curl&code-sdk-version=json#instance-subresources) \(Incremental\)
* [Incoming Phone Numbers](https://www.twilio.com/docs/phone-numbers/api/incomingphonenumber-resource#read-multiple-incomingphonenumber-resources) \(Incremental\)
* [Flows](https://www.twilio.com/docs/studio/rest-api/flow#read-a-list-of-flows)
* [Keys](https://www.twilio.com/docs/usage/api/keys#read-a-key-resource)
* [Message Media](https://www.twilio.com/docs/sms/api/media-resource#read-multiple-media-resources) \(Incremental\)
* [Messages](https://www.twilio.com/docs/sms/api/message-resource#read-multiple-message-resources) \(Incremental\)
* [Outgoing Caller Ids](https://www.twilio.com/docs/voice/api/outgoing-caller-ids#outgoingcallerids-list-resource)
* [Queues](https://www.twilio.com/docs/voice/api/queue-resource#read-multiple-queue-resources)
* [Recordings](https://www.twilio.com/docs/voice/api/recording#read-multiple-recording-resources) \(Incremental\)
* [Transcriptions](https://www.twilio.com/docs/voice/api/recording-transcription?code-sample=code-read-list-all-transcriptions&code-language=curl&code-sdk-version=json#read-multiple-transcription-resources)
* [Usage Records](https://www.twilio.com/docs/usage/api/usage-record#read-multiple-usagerecord-resources) \(Incremental\)
* [Usage Triggers](https://www.twilio.com/docs/usage/api/usage-trigger#read-multiple-usagetrigger-resources)

## Performance considerations

The Twilio connector will gracefully handle rate limits.
For more information, see [the Twilio docs for rate limitations](https://support.twilio.com/hc/en-us/articles/360044308153-Twilio-API-response-Error-429-Too-Many-Requests-).

## Changelog

| Version | Date       | Pull Request                                             | Subject                                                                                                 |
|:--------|:-----------|:---------------------------------------------------------|:--------------------------------------------------------------------------------------------------------|
<<<<<<< HEAD
| 0.2.0   | 2023-02-05 | [21446](https://github.com/airbytehq/airbyte/pull/21446) | Migrate to low code                                                                                     |
| 0.1.15  | 2023-01-27 | [22025](https://github.com/airbytehq/airbyte/pull/22025) | Set `AvailabilityStrategy` for streams explicitly to `None`                                             |
=======
| 0.2.0  | 2023-03-16 | [24114](https://github.com/airbytehq/airbyte/pull/24114) | Add `Conversations` stream 
| 0.1.16  | 2023-02-10 | [22825](https://github.com/airbytehq/airbyte/pull/22825) | Specified date formatting in specification                                                     |
| 0.1.15  | 2023-01-27 | [22025](https://github.com/airbytehq/airbyte/pull/22025) | Set `AvailabilityStrategy` for streams explicitly to `None`                                                     |
>>>>>>> 8748a8d6
| 0.1.14  | 2022-11-16 | [19479](https://github.com/airbytehq/airbyte/pull/19479) | Fix date range slicing                                                                                  |
| 0.1.13  | 2022-10-25 | [18423](https://github.com/airbytehq/airbyte/pull/18423) | Implement datetime slicing for streams supporting incremental syncs                                     |
| 0.1.11  | 2022-09-30 | [17478](https://github.com/airbytehq/airbyte/pull/17478) | Add lookback_window parameters                                                                          |
| 0.1.10  | 2022-09-29 | [17410](https://github.com/airbytehq/airbyte/pull/17410) | Migrate to per-stream states                                                                            |
| 0.1.9   | 2022-09-26 | [17134](https://github.com/airbytehq/airbyte/pull/17134) | Add test data for Message Media and Conferences                                                         |
| 0.1.8   | 2022-08-29 | [16110](https://github.com/airbytehq/airbyte/pull/16110) | Add state checkpoint interval                                                                           |
| 0.1.7   | 2022-08-26 | [15972](https://github.com/airbytehq/airbyte/pull/15972) | Shift start date for stream if it exceeds 400 days                                                      |
| 0.1.6   | 2022-06-22 | [14000](https://github.com/airbytehq/airbyte/pull/14000) | Update Records stream schema and align tests with connectors' best practices                            |
| 0.1.5   | 2022-06-22 | [13896](https://github.com/airbytehq/airbyte/pull/13896) | Add lookback window parameters to fetch messages with a rolling window and catch status updates         |
| 0.1.4   | 2022-04-22 | [12157](https://github.com/airbytehq/airbyte/pull/12157) | Use Retry-After header for backoff                                                                      |
| 0.1.3   | 2022-04-20 | [12183](https://github.com/airbytehq/airbyte/pull/12183) | Add new subresource on the call stream + declare a valid primary key for conference_participants stream |
| 0.1.2   | 2021-12-23 | [9092](https://github.com/airbytehq/airbyte/pull/9092)   | Correct specification doc URL                                                                           |
| 0.1.1   | 2021-10-18 | [7034](https://github.com/airbytehq/airbyte/pull/7034)   | Update schemas and transform data types according to the API schema                                     |
| 0.1.0   | 2021-07-02 | [4070](https://github.com/airbytehq/airbyte/pull/4070)   | Native Twilio connector implemented                                                                     |<|MERGE_RESOLUTION|>--- conflicted
+++ resolved
@@ -85,14 +85,10 @@
 
 | Version | Date       | Pull Request                                             | Subject                                                                                                 |
 |:--------|:-----------|:---------------------------------------------------------|:--------------------------------------------------------------------------------------------------------|
-<<<<<<< HEAD
-| 0.2.0   | 2023-02-05 | [21446](https://github.com/airbytehq/airbyte/pull/21446) | Migrate to low code                                                                                     |
+| 0.2.1   | 2023-04-05 | [21446](https://github.com/airbytehq/airbyte/pull/21446) | Migrate to low code                                                                                     |
+| 0.2.0   | 2023-03-16 | [24114](https://github.com/airbytehq/airbyte/pull/24114) | Add `Conversations` stream                                                                              |
+| 0.1.16  | 2023-02-10 | [22825](https://github.com/airbytehq/airbyte/pull/22825) | Specified date formatting in specification                                                              |
 | 0.1.15  | 2023-01-27 | [22025](https://github.com/airbytehq/airbyte/pull/22025) | Set `AvailabilityStrategy` for streams explicitly to `None`                                             |
-=======
-| 0.2.0  | 2023-03-16 | [24114](https://github.com/airbytehq/airbyte/pull/24114) | Add `Conversations` stream 
-| 0.1.16  | 2023-02-10 | [22825](https://github.com/airbytehq/airbyte/pull/22825) | Specified date formatting in specification                                                     |
-| 0.1.15  | 2023-01-27 | [22025](https://github.com/airbytehq/airbyte/pull/22025) | Set `AvailabilityStrategy` for streams explicitly to `None`                                                     |
->>>>>>> 8748a8d6
 | 0.1.14  | 2022-11-16 | [19479](https://github.com/airbytehq/airbyte/pull/19479) | Fix date range slicing                                                                                  |
 | 0.1.13  | 2022-10-25 | [18423](https://github.com/airbytehq/airbyte/pull/18423) | Implement datetime slicing for streams supporting incremental syncs                                     |
 | 0.1.11  | 2022-09-30 | [17478](https://github.com/airbytehq/airbyte/pull/17478) | Add lookback_window parameters                                                                          |
