# Twilio

This page contains the setup guide and reference information for the Twilio source connector.

## Prerequisites

Twilio HTTP requests to the REST API are protected with HTTP Basic authentication. In short, you will use your Twilio Account SID as the username and your Auth Token as the password for HTTP Basic authentication.

You can find your Account SID and Auth Token on your [dashboard](https://www.twilio.com/user/account).

See [docs](https://www.twilio.com/docs/iam/api) for more details.

## Setup guide

<!-- env:cloud -->

**For Airbyte Cloud:**

1. [Log into your Airbyte Cloud](https://cloud.airbyte.com/workspaces) account.
2. In the left navigation bar, click **Sources**. In the top-right corner, click **+new source**.
3. On the Set up the source page, enter the name for the Twilio connector and select **Twilio** from the Source/Destination type dropdown.
4. Enter your `account_sid`.
5. Enter your `auth_token`.
6. Enter your `start_date`.
7. Enter your `lookback_window`.
8. Click **Set up source**.
<!-- /env:cloud -->

<!-- env:oss -->

**For Airbyte Open Source:**

1. Navigate to the Airbyte Open Source dashboard.
2. Set the name for your source.
3. Enter your `account_sid`.
4. Enter your `auth_token`.
5. Enter your `start_date`.
6. Enter your `lookback_window`.
7. Click **Set up source**.
<!-- /env:oss -->

## Supported sync modes

The Twilio source connector supports the following [sync modes](https://docs.airbyte.com/cloud/core-concepts#connection-sync-modes):

| Feature                       | Supported? |
| :---------------------------- | :--------- |
| Full Refresh Sync             | Yes        |
| Incremental Sync              | Yes        |
| Replicate Incremental Deletes | No         |
| SSL connection                | Yes        |
| Namespaces                    | No         |

## Supported Streams

- [Accounts](https://www.twilio.com/docs/usage/api/account#read-multiple-account-resources)
- [Addresses](https://www.twilio.com/docs/usage/api/address#read-multiple-address-resources)
- [Alerts](https://www.twilio.com/docs/usage/monitor-alert#read-multiple-alert-resources) \(Incremental\)
- [Applications](https://www.twilio.com/docs/usage/api/applications#read-multiple-application-resources)
- [Available Phone Number Countries](https://www.twilio.com/docs/phone-numbers/api/availablephonenumber-resource#read-a-list-of-countries) \(Incremental\)
- [Available Phone Numbers Local](https://www.twilio.com/docs/phone-numbers/api/availablephonenumberlocal-resource#read-multiple-availablephonenumberlocal-resources) \(Incremental\)
- [Available Phone Numbers Mobile](https://www.twilio.com/docs/phone-numbers/api/availablephonenumber-mobile-resource#read-multiple-availablephonenumbermobile-resources) \(Incremental\)
- [Available Phone Numbers Toll Free](https://www.twilio.com/docs/phone-numbers/api/availablephonenumber-tollfree-resource#read-multiple-availablephonenumbertollfree-resources) \(Incremental\)
- [Calls](https://www.twilio.com/docs/voice/api/call-resource#create-a-call-resource) \(Incremental\)
- [Conference Participants](https://www.twilio.com/docs/voice/api/conference-participant-resource#read-multiple-participant-resources) \(Incremental\)
- [Conferences](https://www.twilio.com/docs/voice/api/conference-resource#read-multiple-conference-resources) \(Incremental\)
- [Conversations](https://www.twilio.com/docs/conversations/api/conversation-resource#read-multiple-conversation-resources)
- [Conversation Messages](https://www.twilio.com/docs/conversations/api/conversation-message-resource#list-all-conversation-messages)
- [Conversation Participants](https://www.twilio.com/docs/conversations/api/conversation-participant-resource)
- [Dependent Phone Numbers](https://www.twilio.com/docs/usage/api/address?code-sample=code-list-dependent-pns-subresources&code-language=curl&code-sdk-version=json#instance-subresources) \(Incremental\)
- [Executions](https://www.twilio.com/docs/phone-numbers/api/incomingphonenumber-resource#read-multiple-incomingphonenumber-resources) \(Incremental\)
- [Incoming Phone Numbers](https://www.twilio.com/docs/phone-numbers/api/incomingphonenumber-resource#read-multiple-incomingphonenumber-resources) \(Incremental\)
- [Flows](https://www.twilio.com/docs/studio/rest-api/flow#read-a-list-of-flows)
- [Keys](https://www.twilio.com/docs/usage/api/keys#read-a-key-resource)
- [Message Media](https://www.twilio.com/docs/sms/api/media-resource#read-multiple-media-resources) \(Incremental\)
- [Messages](https://www.twilio.com/docs/sms/api/message-resource#read-multiple-message-resources) \(Incremental\)
- [Outgoing Caller Ids](https://www.twilio.com/docs/voice/api/outgoing-caller-ids#outgoingcallerids-list-resource)
- [Queues](https://www.twilio.com/docs/voice/api/queue-resource#read-multiple-queue-resources)
- [Recordings](https://www.twilio.com/docs/voice/api/recording#read-multiple-recording-resources) \(Incremental\)
- [Services](https://www.twilio.com/docs/chat/rest/service-resource#read-multiple-service-resources)
- [Step](https://www.twilio.com/docs/studio/rest-api/v2/step#read-a-list-of-step-resources)
- [Roles](https://www.twilio.com/docs/chat/rest/role-resource#read-multiple-role-resources)
- [Transcriptions](https://www.twilio.com/docs/voice/api/recording-transcription?code-sample=code-read-list-all-transcriptions&code-language=curl&code-sdk-version=json#read-multiple-transcription-resources)
- [Trunks](https://www.twilio.com/docs/sip-trunking/api/trunk-resource#trunk-properties)
- [Usage Records](https://www.twilio.com/docs/usage/api/usage-record#read-multiple-usagerecord-resources) \(Incremental\)
- [Usage Triggers](https://www.twilio.com/docs/usage/api/usage-trigger#read-multiple-usagetrigger-resources)
- [Users](https://www.twilio.com/docs/conversations/api/user-resource)
- [UserConversations](https://www.twilio.com/docs/conversations/api/user-conversation-resource#list-all-of-a-users-conversations)
- [VerifyServices](https://www.twilio.com/docs/verify/api/service#maincontent)

## Performance considerations

The Twilio connector will gracefully handle rate limits.
For more information, see [the Twilio docs for rate limitations](https://support.twilio.com/hc/en-us/articles/360044308153-Twilio-API-response-Error-429-Too-Many-Requests-).

## Changelog

<details>
  <summary>Expand to review</summary>

| Version | Date       | Pull Request                                             | Subject                                                                                                 |
| :------ | :--------- | :------------------------------------------------------- | :------------------------------------------------------------------------------------------------------ |
<<<<<<< HEAD
| 1.0.0 | 2024-06-24 | [40248](https://github.com/airbytehq/airbyte/pull/40248) | Twilio migration to low code |
=======
| 0.11.9 | 2024-07-13 | [41845](https://github.com/airbytehq/airbyte/pull/41845) | Update dependencies |
| 0.11.8 | 2024-07-10 | [41478](https://github.com/airbytehq/airbyte/pull/41478) | Update dependencies |
>>>>>>> 79325e41
| 0.11.7 | 2024-06-26 | [40527](https://github.com/airbytehq/airbyte/pull/40527) | Update dependencies |
| 0.11.6 | 2024-06-22 | [40030](https://github.com/airbytehq/airbyte/pull/40030) | Update dependencies |
| 0.11.5 | 2024-06-06 | [39252](https://github.com/airbytehq/airbyte/pull/39252) | [autopull] Upgrade base image to v1.2.2 |
| 0.11.4  | 2024-05-22 | [38559](https://github.com/airbytehq/airbyte/pull/38564) | Migrate authenticator to `requests_native_auth` package                                                 |
| 0.11.3  | 2024-05-20 | [38262](https://github.com/airbytehq/airbyte/pull/38262) | Replace AirbyteLogger with logging.Logger |
| 0.11.2  | 2024-04-19 | [36666](https://github.com/airbytehq/airbyte/pull/36666) | Updating to 0.80.0 CDK |
| 0.11.1  | 2024-04-12 | [36666](https://github.com/airbytehq/airbyte/pull/36666) | Schema descriptions |
| 0.11.0  | 2024-03-19 | [36267](https://github.com/airbytehq/airbyte/pull/36267) | Pin airbyte-cdk version to `^0` |
| 0.10.2  | 2024-02-12 | [35153](https://github.com/airbytehq/airbyte/pull/35153) | Manage dependencies with Poetry |
| 0.10.1  | 2023-11-21 | [32718](https://github.com/airbytehq/airbyte/pull/32718) | Base image migration: remove Dockerfile and use the python-connector-base image |
| 0.10.0  | 2023-07-28 | [27323](https://github.com/airbytehq/airbyte/pull/27323) | Add new stream `Step` |
| 0.9.0   | 2023-06-27 | [27221](https://github.com/airbytehq/airbyte/pull/27221) | Add new stream `UserConversations` with parent `Users` |
| 0.8.1   | 2023-07-12 | [28216](https://github.com/airbytehq/airbyte/pull/28216) | Add property `channel_metadata` to `ConversationMessages` schema |
| 0.8.0   | 2023-06-11 | [27231](https://github.com/airbytehq/airbyte/pull/27231) | Add new stream `VerifyServices` |
| 0.7.0   | 2023-05-03 | [25781](https://github.com/airbytehq/airbyte/pull/25781) | Add new stream `Trunks` |
| 0.6.0   | 2023-05-03 | [25783](https://github.com/airbytehq/airbyte/pull/25783) | Add new stream `Roles` with parent `Services` |
| 0.5.0   | 2023-03-21 | [23995](https://github.com/airbytehq/airbyte/pull/23995) | Add new stream `Conversation Participants` |
| 0.4.0   | 2023-03-18 | [23995](https://github.com/airbytehq/airbyte/pull/23995) | Add new stream `Conversation Messages` |
| 0.3.0   | 2023-03-18 | [22874](https://github.com/airbytehq/airbyte/pull/22874) | Add new stream `Executions` with parent `Flows` |
| 0.2.0   | 2023-03-16 | [24114](https://github.com/airbytehq/airbyte/pull/24114) | Add `Conversations` stream |
| 0.1.16  | 2023-02-10 | [22825](https://github.com/airbytehq/airbyte/pull/22825) | Specified date formatting in specification |
| 0.1.15  | 2023-01-27 | [22025](https://github.com/airbytehq/airbyte/pull/22025) | Set `AvailabilityStrategy` for streams explicitly to `None` |
| 0.1.14  | 2022-11-16 | [19479](https://github.com/airbytehq/airbyte/pull/19479) | Fix date range slicing |
| 0.1.13  | 2022-10-25 | [18423](https://github.com/airbytehq/airbyte/pull/18423) | Implement datetime slicing for streams supporting incremental syncs |
| 0.1.11  | 2022-09-30 | [17478](https://github.com/airbytehq/airbyte/pull/17478) | Add lookback_window parameters |
| 0.1.10  | 2022-09-29 | [17410](https://github.com/airbytehq/airbyte/pull/17410) | Migrate to per-stream states |
| 0.1.9   | 2022-09-26 | [17134](https://github.com/airbytehq/airbyte/pull/17134) | Add test data for Message Media and Conferences |
| 0.1.8   | 2022-08-29 | [16110](https://github.com/airbytehq/airbyte/pull/16110) | Add state checkpoint interval |
| 0.1.7   | 2022-08-26 | [15972](https://github.com/airbytehq/airbyte/pull/15972) | Shift start date for stream if it exceeds 400 days |
| 0.1.6   | 2022-06-22 | [14000](https://github.com/airbytehq/airbyte/pull/14000) | Update Records stream schema and align tests with connectors' best practices |
| 0.1.5   | 2022-06-22 | [13896](https://github.com/airbytehq/airbyte/pull/13896) | Add lookback window parameters to fetch messages with a rolling window and catch status updates |
| 0.1.4   | 2022-04-22 | [12157](https://github.com/airbytehq/airbyte/pull/12157) | Use Retry-After header for backoff |
| 0.1.3   | 2022-04-20 | [12183](https://github.com/airbytehq/airbyte/pull/12183) | Add new subresource on the call stream + declare a valid primary key for conference_participants stream |
| 0.1.2   | 2021-12-23 | [9092](https://github.com/airbytehq/airbyte/pull/9092) | Correct specification doc URL |
| 0.1.1   | 2021-10-18 | [7034](https://github.com/airbytehq/airbyte/pull/7034) | Update schemas and transform data types according to the API schema |
| 0.1.0   | 2021-07-02 | [4070](https://github.com/airbytehq/airbyte/pull/4070) | Native Twilio connector implemented |

</details><|MERGE_RESOLUTION|>--- conflicted
+++ resolved
@@ -100,12 +100,9 @@
 
 | Version | Date       | Pull Request                                             | Subject                                                                                                 |
 | :------ | :--------- | :------------------------------------------------------- | :------------------------------------------------------------------------------------------------------ |
-<<<<<<< HEAD
 | 1.0.0 | 2024-06-24 | [40248](https://github.com/airbytehq/airbyte/pull/40248) | Twilio migration to low code |
-=======
 | 0.11.9 | 2024-07-13 | [41845](https://github.com/airbytehq/airbyte/pull/41845) | Update dependencies |
 | 0.11.8 | 2024-07-10 | [41478](https://github.com/airbytehq/airbyte/pull/41478) | Update dependencies |
->>>>>>> 79325e41
 | 0.11.7 | 2024-06-26 | [40527](https://github.com/airbytehq/airbyte/pull/40527) | Update dependencies |
 | 0.11.6 | 2024-06-22 | [40030](https://github.com/airbytehq/airbyte/pull/40030) | Update dependencies |
 | 0.11.5 | 2024-06-06 | [39252](https://github.com/airbytehq/airbyte/pull/39252) | [autopull] Upgrade base image to v1.2.2 |
