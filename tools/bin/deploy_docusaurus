--- conflicted
+++ resolved
@@ -102,23 +102,7 @@
 else
   yarn run deploy
 fi
-YARN_DEPLOY_EXIT_STATUS=$?
 
-<<<<<<< HEAD
-
-# At this moment we have a bunch of changed files in Git (local) working
-# directory.  What is left -- is pushing changes back to Git repo to
-# make changes available to everyone.  However, this same script is
-# used to validate "deployability" of Github PRs.  And while we are in
-# "check PR mode" -- we do not want to push changes back to Git repo:
-if [ "${SKIP_DEPLOY}" = "yes" ]; then
-  echo -e "$blue_text""Check mode is ON: skipipping Git push to git repo!\n\n""$default_text"
-  exit $YARN_DEPLOY_EXIT_STATUS
-fi
-
-
-=======
->>>>>>> d5e56eb7
 # Git makes more sense from /
 cd ..
 pwd
